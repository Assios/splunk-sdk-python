--- conflicted
+++ resolved
@@ -71,14 +71,9 @@
 ### Running the examples and unit tests
 
 To run the examples and unit tests, you must put the root of
-<<<<<<< HEAD
-the SDK on your PYTHONPATH. For example, add the following line to your 
+the SDK on your PYTHONPATH. For example, if you have downloaded the SDK to your
+home folder and are running Mac OS X or Linux, add the following line to your
 **.bash_profile**:
-=======
-the SDK on your PYTHONPATH. For example, if you have downloaded the SDK
-to your home folder and are running Mac OS X or Linux,
-add the following line to your **.bash_profile**:
->>>>>>> 948e47aa
 
     export PYTHONPATH=~/splunk-sdk-python
 
