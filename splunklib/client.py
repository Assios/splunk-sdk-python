# Copyright 2011-2012 Splunk, Inc.
#
# Licensed under the Apache License, Version 2.0 (the "License"): you may
# not use this file except in compliance with the License. You may obtain
# a copy of the License at
#
#     http://www.apache.org/licenses/LICENSE-2.0
#
# Unless required by applicable law or agreed to in writing, software
# distributed under the License is distributed on an "AS IS" BASIS, WITHOUT
# WARRANTIES OR CONDITIONS OF ANY KIND, either express or implied. See the
# License for the specific language governing permissions and limitations
# under the License.
#
# The purpose of this module is to provide a friendlier domain interface to
# various Splunk endpoints. The approach here is to leverage the binding
# layer to capture endpoint context and provide objects and methods that
# offer simplified access their corresponding endpoints. The design avoids
# caching resource state. From the perspective of this module, the 'policy'
# for caching resource state belongs in the application or a higher level
# framework, and its the purpose of this module to provide simplified
# access to that resource state.
#
# A side note, the objects below that provide helper methods for updating eg:
# Entity state, are written so that they may be used in a fluent style.
#

"""The **splunklib.client** module provides a Pythonic interface to the
`Splunk REST API <http://docs.splunk.com/Documentation/Splunk/latest/RESTAPI/RESTcontents>`_,
allowing you programmatically access Splunk's resources.

**splunklib.client** wraps a Pythonic layer around the wire-level
binding of the **splunklib.binding** module. The core of the library is the
:class:`Service` class, which encapsulates a connection to the server, and
provides access to the various aspects of Splunk's functionality, which are
exposed via the REST API. Typically you connect to a running Splunk instance
with the :func:`connect` function::

    import splunklib.client as client
    service = client.connect(host='localhost', port=8089,
                       username='admin', password='...')
    assert isinstance(service, client.Service)

:class:`Service` objects have fields for the various Splunk resources (such as apps,
jobs, saved searches, inputs, and indexes). All of these fields are
:class:`Collection` objects::

    appcollection = service.apps
    my_app = appcollection.create('my_app')
    my_app = appcollection['my_app']
    appcollection.delete('my_app')

The individual elements of the collection, in this case *applications*,
are subclasses of :class:`Entity`. An ``Entity`` object has fields for its
attributes, and methods that are specific to each kind of entity. For example::

    print my_app['author']  # Or: print my_app.author
    my_app.package()  # Creates a compressed package of this application
"""

import datetime
import json
import urllib
import logging
from time import sleep
from datetime import datetime, timedelta
import socket
import contextlib

from binding import Context, HTTPError, AuthenticationError, namespace, UrlEncoded, _encode
from data import record
import data

__all__ = [
    "connect",
    "NotSupportedError",
    "OperationError",
    "IncomparableException",
    "Service"
]

PATH_APPS = "apps/local/"
PATH_CAPABILITIES = "authorization/capabilities/"
PATH_CONF = "configs/conf-%s/"
PATH_PROPERTIES = "properties/"
PATH_DEPLOYMENT_CLIENTS = "deployment/client/"
PATH_DEPLOYMENT_TENANTS = "deployment/tenants/"
PATH_DEPLOYMENT_SERVERS = "deployment/server/"
PATH_DEPLOYMENT_SERVERCLASSES = "deployment/serverclass/"
PATH_EVENT_TYPES = "saved/eventtypes/"
PATH_FIRED_ALERTS = "alerts/fired_alerts/"
PATH_INDEXES = "data/indexes/"
PATH_INPUTS = "data/inputs/"
PATH_JOBS = "search/jobs/"
PATH_LOGGER = "server/logger/"
PATH_MESSAGES = "messages/"
PATH_MODULAR_INPUTS = "data/modular-inputs"
PATH_ROLES = "authentication/roles/"
PATH_SAVED_SEARCHES = "saved/searches/"
PATH_STANZA = "configs/conf-%s/%s" # (file, stanza)
PATH_USERS = "authentication/users/"
PATH_RECEIVERS_STREAM = "receivers/stream"
PATH_RECEIVERS_SIMPLE = "receivers/simple"

XNAMEF_ATOM = "{http://www.w3.org/2005/Atom}%s"
XNAME_ENTRY = XNAMEF_ATOM % "entry"
XNAME_CONTENT = XNAMEF_ATOM % "content"

MATCH_ENTRY_CONTENT = "%s/%s/*" % (XNAME_ENTRY, XNAME_CONTENT)

class NoSuchUserException(Exception):
    """Thrown when a request is made to Splunk using a namespace that contains
    a nonexistant user."""
    pass

class NoSuchApplicationException(Exception):
    """Thrown when a request is made to Splunk using a namespace that contains
    a nonexistant application."""
    pass

class IllegalOperationException(Exception):
    """Thrown when an operation is not possible on the Splunk instance that a
    :class:`Service` object is connected to."""
    pass

class IncomparableException(Exception):
    """Thrown when trying to compare objects (using ``==``, ``<``, ``>``, and
    so on) of a type that doesn't support it."""
    pass

class JobNotReadyException(Exception):
    """Thrown when :meth:`Entity.refresh` is called on a job that is not ready,
    and so can't be refreshed yet."""
    pass

class AmbiguousReferenceException(ValueError):
    """Thrown when the name used to fetch an entity matches more than one entity."""
    pass

class EntityDeletedException(Exception):
    """Thrown when the entity that has been referred to has been deleted."""
    pass

class InvalidNameException(Exception):
    """Thrown when the specified name contains characters that are not allowed
    in Splunk entity names."""
    pass

class OperationFailedException(Exception):
    """Thrown when the requested operation resulted in an error in Splunk (and a
    400 HTTP return status)."""
    pass

class NoSuchCapability(Exception):
    """Thrown when the capability that has been referred to doesn't exist."""
    pass

def _trailing(template, *targets):
    """Substring of *template* following all *targets*.

    **Example**::

        template = "this is a test of the bunnies."
        _trailing(template, "is", "est", "the") == " bunnies"

    Each target is matched successively in the string, and the string
    remaining after the last target is returned. If one of the targets
    fails to match, a ValueError is raised.

    :param template: Template to extract a trailing string from.
    :type template: ``string``
    :param targets: Strings to successively match in *template*.
    :type targets: list of ``string``s
    :return: The trailing string after all targets are matched.
    :rtype: ``string``
    :raises ValueError: Raised when one of the targets does not match.
    """
    s = template
    for t in targets:
        n = s.find(t)
        if n == -1:
            raise ValueError("Target " + t + " not found in template.")
        s = s[n + len(t):]
    return s

# Filter the given state content record according to the given arg list.
def _filter_content(content, *args):
    if len(args) > 0:
        return record((k, content[k]) for k in args)
    return record((k, v) for k, v in content.iteritems()
        if k not in ['eai:acl', 'eai:attributes', 'type'])

# Construct a resource path from the given base path + resource name
def _path(base, name):
    if not base.endswith('/'): base = base + '/'
    return base + name

# Load an atom record from the body of the given response
def _load_atom(response, match=None):
    return data.load(response.body.read(), match)

# Load an array of atom entries from the body of the given response
def _load_atom_entries(response):
    r = _load_atom(response)
    if 'feed' in r:
        # Need this to handle a random case in the REST API
        if r.feed.get('totalResults') == 0:
            return []
        entries = r.feed.get('entry', None)
        if entries is None: return None
        return entries if isinstance(entries, list) else [entries]
    # This rigamarole is because the jobs endpoint doesn't
    # returned an entry inside a feed, it just returns and entry.
    else:
        entries = r.get('entry', None)
        if entries is None: return None
        return entries if isinstance(entries, list) else [entries]

# Load the sid from the body of the given response
def _load_sid(response):
    return _load_atom(response).response.sid

# Parse the given atom entry record into a generic entity state record
def _parse_atom_entry(entry):
    title = entry.get('title', None)

    elink = entry.get('link', [])
    elink = elink if isinstance(elink, list) else [elink]
    links = record((link.rel, link.href) for link in elink)

    # Retrieve entity content values
    content = entry.get('content', {})

    # Host entry metadata
    metadata = _parse_atom_metadata(content)

    # Filter some of the noise out of the content record
    content = record((k, v) for k, v in content.iteritems()
        if k not in ['eai:acl', 'eai:attributes', 'type'])

    return record({
        'title': title,
        'links': links,
        'access': metadata.access,
        'fields': metadata.fields,
        'content': content
    })

# Parse the metadata fields out of the given atom entry content record
def _parse_atom_metadata(content):
    # Hoist access metadata
    access = content.get('eai:acl', None)

    # Hoist content metadata (and cleanup some naming)
    attributes = content.get('eai:attributes', {})
    fields = record({
        'required': attributes.get('requiredFields', []),
        'optional': attributes.get('optionalFields', []),
        'wildcard': attributes.get('wildcardFields', [])})

    return record({'access': access, 'fields': fields})

# kwargs: scheme, host, port, app, owner, username, password
def connect(**kwargs):
    """This function connects and logs in to a Splunk instance.

    This function is a shorthand for :meth:`Service.login`.
    The ``connect`` function makes one round trip to the server (for logging in).

    :param host: The host name (the default is "localhost").
    :type host: ``string``
    :param port: The port number (the default is 8089).
    :type port: ``integer``
    :param scheme: The scheme for accessing the service (the default is "https").
    :type scheme: "https" or "http"
    :param `owner`: The owner context of the namespace (optional).
    :type owner: ``string``
    :param `app`: The app context of the namespace (optional).
    :type app: ``string``
    :param sharing: The sharing mode for the namespace (the default is "user").
    :type sharing: "global", "system", "app", or "user"
    :param `token`: The current session token (optional). Session tokens can be
                    shared across multiple service instances.
    :type token: ``string``
    :param autologin: When ``True``, automatically tries to log in again if the
        session terminates.
    :type autologin: ``boolean``
    :param `username`: The Splunk account username, which is used to
                       authenticate the Splunk instance.
    :type username: ``string``
    :param `password`: The password for the Splunk account.
    :type password: ``string``
    :return: An initialized :class:`Service` connection.

    **Example**::

        import splunklib.client as client
        s = client.connect(...)
        a = s.apps["my_app"]
        ...
    """
    return Service(**kwargs).login()

# In preparation for adding Storm support, we added an
# intermediary class between Service and Context. Storm's
# API is not going to be the same as enterprise Splunk's
# API, so we will derive both Service (for enterprise Splunk)
# and StormService for (Splunk Storm) from _BaseService, and
# put any shared behavior on it.
class _BaseService(Context):
    pass

class Service(_BaseService):
    """A Pythonic binding to Splunk instances.

    A :class:`Service` represents a binding to a Splunk instane on an
    HTTP or HTTPS port. It handles the details of authentication, wire
    formats, and wraps the REST API endpoints into something more
    Pythonic. All of the low-level operations on the instance from
    :class:`splunklib.binding.Context` are also available in case you need
    to do something beyond what is provided by this class.

    After creating a ``Service`` object, you must call its :meth:`login`
    method before you can issue requests to Splunk.
    Alternately, use the :func:`connect` function to create an already
    authenticated :class:`Service` object, or provide a session token
    when creating the :class:`Service` object explicitly (the same
    token may be shared by multiple :class:`Service` objects).

    :param host: The host name (the default is "localhost").
    :type host: ``string``
    :param port: The port number (the default is 8089).
    :type port: ``integer``
    :param scheme: The scheme for accessing the service (the default is "https").
    :type scheme: "https" or "http"
    :param `owner`: The owner context of the namespace (optional; use "-" for wildcard).
    :type owner: ``string``
    :param `app`: The app context of the namespace (optional; use "-" for wildcard).
    :type app: ``string``
    :param `token`: The current session token (optional). Session tokens can be
                    shared across multiple service instances.
    :type token: ``string``
    :param `username`: The Splunk account username, which is used to
                       authenticate the Splunk instance.
    :type username: ``string``
    :param `password`: The password, which is used to authenticate the Splunk
                       instance.
    :type password: ``string``
    :return: A :class:`Service` instance.

    **Example**::

        import splunklib.client as client
        s = client.Service(username="boris", password="natasha", ...)
        s.login()
        # Or equivalently
        s = client.connect(username="boris", password="natasha")
        # Or if you already have a session token
        s = client.Service(token="atg232342aa34324a")
    """
    def __init__(self, **kwargs):
        super(Service, self).__init__(**kwargs)
        self._splunk_version = None

    @property
    def apps(self):
        """Returns the collection of applications that are installed on this instance of Splunk.

        :return: A :class:`Collection` of :class:`Application` entities.
        """
        return Collection(self, PATH_APPS, item=Application)

    @property
    def confs(self):
        """Returns the collection of configuration files for this Splunk instance.

        :return: A :class:`Configurations` collection of
            :class:`ConfigurationFile` entities.
        """
        return Configurations(self)

    @property
    def capabilities(self):
        """Returns the list of system capabilities.

        :return: A ``list`` of capabilities.
        """
        response = self.get(PATH_CAPABILITIES)
        return _load_atom(response, MATCH_ENTRY_CONTENT).capabilities

    @property
    def event_types(self):
        """Returns the collection of event types defined in this Splunk instance.

        :return: An :class:`Entity` containing the event types.
        """
        return Collection(self, PATH_EVENT_TYPES)

    @property
    def fired_alerts(self):
        """Returns the collection of alerts that have been fired on the Splunk
        instance, grouped by saved search.

        :return: A :class:`Collection` of :class:`AlertGroup` entities.
        """
        return Collection(self, PATH_FIRED_ALERTS, item=AlertGroup)

    @property
    def indexes(self):
        """Returns the collection of indexes for this Splunk instance.

        :return: An :class:`Indexes` collection of :class:`Index` entities.
        """
        return Indexes(self, PATH_INDEXES, item=Index)

    @property
    def info(self):
        """Returns the information about this instance of Splunk.

        :return: The system information, as a ``dict`` of key-value pairs.
        """
        response = self.get("server/info")
        return _filter_content(_load_atom(response, MATCH_ENTRY_CONTENT))

    @property
    def inputs(self):
        """Returns the collection of inputs configured on this Splunk instance.

        :return: An :class:`Inputs` collection of :class:`Input` entities.
        """
        return Inputs(self)

    @property
    def jobs(self):
        """Returns the collection of current search jobs.

        :return: A :class:`Jobs` collection of :class:`Job` entities.
        """
        return Jobs(self)

    @property
    def loggers(self):
        """Returns the collection of logging level categories and their status.

        :return: A :class:`Loggers` collection of logging levels.
        """
        return Loggers(self)

    @property
    def messages(self):
        """Returns the collection of service messages.

        :return: A :class:`Collection` of :class:`Message` entities.
        """
        return Collection(self, PATH_MESSAGES, item=Message)

    @property
    def modular_input_kinds(self):
        """Returns the collection of the modular input kinds on this Splunk instance.

        :return: A :class:`ReadOnlyCollection` of :class:`ModularInputKind` entities.
        """
        if self.splunk_version >= (5,):
            return ReadOnlyCollection(self, PATH_MODULAR_INPUTS, item=ModularInputKind)
        else:
            raise IllegalOperationException("Modular inputs are not supported before Splunk version 5.")

    # kwargs: enable_lookups, reload_macros, parse_only, output_mode
    def parse(self, query, **kwargs):
        """Parses a search query and returns a semantic map of the search.

        :param query: The search query to parse.
        :type query: ``string``
        :param kwargs: Arguments to pass to the ``search/parser`` endpoint
            (optional). Valid arguments are:

            * "enable_lookups" (``boolean``): If ``True``, performs reverse lookups
              to expand the search expression.

            * "output_mode" (``string``): The output format (XML or JSON).

            * "parse_only" (``boolean``): If ``True``, disables the expansion of
              search due to evaluation of subsearches, time term expansion,
              lookups, tags, eventtypes, and sourcetype alias.

            * "reload_macros" (``boolean``): If ``True``, reloads macro
              definitions from macros.conf.

        :type kwargs: ``dict``
        :return: A semantic map of the parsed search query.
        """
        return self.get("search/parser", q=query, **kwargs)

    def restart(self, timeout=None):
        """Restarts this Splunk instance.

        The service is unavailable until it has successfully restarted.

        If a *timeout* value is specified, ``restart`` blocks until the service
        resumes or the timeout period has been exceeded. Otherwise, ``restart`` returns
        immediately.

        :param timeout: A timeout period, in seconds.
        :type timeout: ``integer``
        """
        result = self.get("server/control/restart")
        if timeout is None: return result
        start = datetime.now()
        diff = timedelta(seconds=10)
        while datetime.now() - start < diff:
            try:
                self.login() # Has the server gone down yet?
                sleep(0.3)
            except Exception:
                break # Server is down. Move on.
        start = datetime.now()
        diff = timedelta(seconds=timeout)
        while datetime.now() - start < diff:
            try:
                self.login() # Awake yet?
                return result
            except Exception, e:
                sleep(2)
        raise Exception, "Operation timed out."

    @property
    def restart_required(self):
        """Indicates whether splunkd is in a state that requires a restart.

        :return: A ``boolean`` that indicates whether a restart is required.
        """
        response = self.get("messages").body.read()
        messages = data.load(response)['feed']
        if 'entry' not in messages:
            titles = []
        elif isinstance(messages['entry'], dict):
            titles = [messages['entry']['title']]
        else:
            titles = [x['title'] for x in messages['entry']]
        return 'restart_required' in titles

    @property
    def roles(self):
        """Returns the collection of user roles.

        :return: A :class:`Roles` collection of :class:`Role` entities.
        """
        return Roles(self)

    def search(self, query, **kwargs):
        """Runs a oneshot synchronous search using a search query and any
        optional arguments you provide. A oneshot search doesn't create a search
        job and ID, but rather it returns the search results once completed.

        :param query: A search query.
        :type query: ``string``
        :param kwargs: Arguments for the search (optional):

            * "output_mode" (``string``): Specifies the output format of the
              results.

            * "earliest_time" (``string``): Specifies the earliest time in the
              time range to
              search. The time string can be a UTC time (with fractional
              seconds), a relative time specifier (to now), or a formatted
              time string.

            * "latest_time" (``string``): Specifies the latest time in the time
              range to
              search. The time string can be a UTC time (with fractional
              seconds), a relative time specifier (to now), or a formatted
              time string.

            * "rf" (``string``): Specifies one or more fields to add to the
              search.

        :type kwargs: ``dict``
        """
        return self.jobs.create(query, **kwargs)

    @property
    def saved_searches(self):
        """Returns the collection of saved searches.

        :return: A :class:`SavedSearches` collection of :class:`SavedSearch`
            entities.
        """
        return SavedSearches(self)

    @property
    def settings(self):
        """Returns the configuration settings for this instance of Splunk.

        :return: A :class:`Settings` object containing configuration settings.
        """
        return Settings(self)

    @property
    def splunk_version(self):
        """Returns the version of the splunkd instance this object is attached
        to.

        The version is returned as a three-tuple of the version components as
        integers (for example, `(4,3,3)` or `(5,0,0)`).

        :return: A ``tuple`` of ``integers``.
        """
        if self._splunk_version is None:
            self._splunk_version = tuple([int(p) for p in self.info['version'].split('.')])
        return self._splunk_version

    @property
    def users(self):
        """Returns the collection of users.

        :return: A :class:`Users` collection of :class:`User` entities.
        """
        return Users(self)

class Endpoint(object):
    """This class represents individual Splunk resources in the Splunk REST API.

    An ``Endpoint`` object represents a URI, such as ``/services/saved/searches``.
    This class provides the common functionality of :class:`Collection` and
    :class:`Entity` (essentially HTTP GET and POST methods).
    """
    def __init__(self, service, path):
        self.service = service
        self.path = path if path.endswith('/') else path + '/'

    def get(self, path_segment="", owner=None, app=None, sharing=None, **query):
        """Performs a GET operation on the path segment relative to this endpoint.

        This method is named to match the HTTP method. This method makes at least
        one roundtrip to the server, one additional round trip for
        each 303 status returned, plus at most two additional round
        trips if
        the ``autologin`` field of :func:`connect` is set to ``True``.

        If *owner*, *app*, and *sharing* are omitted, this method takes a
        default namespace from the :class:`Service` object for this :class:`Endpoint`.
        All other keyword arguments are included in the URL as query parameters.

        :raises AuthenticationError: Raised when the ``Service`` is not logged in.
        :raises HTTPError: Raised when an error in the request occurs.
        :param path_segment: A path segment relative to this endpoint.
        :type path_segment: ``string``
        :param owner: The owner context of the namespace (optional).
        :type owner: ``string``
        :param app: The app context of the namespace (optional).
        :type app: ``string``
        :param sharing: The sharing mode for the namespace (optional).
        :type sharing: "global", "system", "app", or "user"
        :param query: All other keyword arguments, which are used as query
            parameters.
        :type query: ``string``
        :return: The response from the server.
        :rtype: ``dict`` with keys ``body``, ``headers``, ``reason``,
                and ``status``

        **Example**::

            import splunklib.client
            s = client.service(...)
            apps = s.apps
            apps.get() == \\
                {'body': ...a response reader object...,
                 'headers': [('content-length', '26208'),
                             ('expires', 'Fri, 30 Oct 1998 00:00:00 GMT'),
                             ('server', 'Splunkd'),
                             ('connection', 'close'),
                             ('cache-control', 'no-store, max-age=0, must-revalidate, no-cache'),
                             ('date', 'Fri, 11 May 2012 16:30:35 GMT'),
                             ('content-type', 'text/xml; charset=utf-8')],
                 'reason': 'OK',
                 'status': 200}
            apps.get('nonexistant/path') # raises HTTPError
            s.logout()
            apps.get() # raises AuthenticationError
        """
        # self.path to the Endpoint is relative in the SDK, so passing
        # owner, app, sharing, etc. along will produce the correct
        # namespace in the final request.
        if path_segment.startswith('/'):
            path = path_segment
        else:
            path = self.service._abspath(self.path + path_segment, owner=owner,
                                         app=app, sharing=sharing)
        # ^-- This was "%s%s" % (self.path, path_segment).
        # That doesn't work, because self.path may be UrlEncoded.
        return self.service.get(path,
                                owner=owner, app=app, sharing=sharing,
                                **query)

    def post(self, path_segment="", owner=None, app=None, sharing=None, **query):
        """Performs a POST operation on the path segment relative to this endpoint.

        This method is named to match the HTTP method. This method makes at least
        one roundtrip to the server, one additional round trip for
        each 303 status returned, plus at most two additional round trips if
        the ``autologin`` field of :func:`connect` is set to ``True``.

        If *owner*, *app*, and *sharing* are omitted, this method takes a
        default namespace from the :class:`Service` object for this :class:`Endpoint`.
        All other keyword arguments are included in the URL as query parameters.

        :raises AuthenticationError: Raised when the ``Service`` is not logged in.
        :raises HTTPError: Raised when an error in the request occurs.
        :param path_segment: A path segment relative to this endpoint.
        :type path_segment: ``string``
        :param owner: The owner context of the namespace (optional).
        :type owner: ``string``
        :param app: The app context of the namespace (optional).
        :type app: ``string``
        :param sharing: The sharing mode of the namespace (optional).
        :type sharing: ``string``
        :param query: All other keyword arguments, which are used as query
            parameters.
        :type query: ``string``
        :return: The response from the server.
        :rtype: ``dict`` with keys ``body``, ``headers``, ``reason``,
                and ``status``

        **Example**::

            import splunklib.client
            s = client.service(...)
            apps = s.apps
            apps.post(name='boris') == \\
                {'body': ...a response reader object...,
                 'headers': [('content-length', '2908'),
                             ('expires', 'Fri, 30 Oct 1998 00:00:00 GMT'),
                             ('server', 'Splunkd'),
                             ('connection', 'close'),
                             ('cache-control', 'no-store, max-age=0, must-revalidate, no-cache'),
                             ('date', 'Fri, 11 May 2012 18:34:50 GMT'),
                             ('content-type', 'text/xml; charset=utf-8')],
                 'reason': 'Created',
                 'status': 201}
            apps.get('nonexistant/path') # raises HTTPError
            s.logout()
            apps.get() # raises AuthenticationError
        """
        if path_segment.startswith('/'):
            path = path_segment
        else:
            path = self.service._abspath(self.path + path_segment, owner=owner,
                                         app=app, sharing=sharing)
        return self.service.post(path,
                                 owner=owner, app=app, sharing=sharing,
                                 **query)

# kwargs: path, app, owner, sharing, state
class Entity(Endpoint):
    """This class is a base class for Splunk entities in the REST API, such as
    saved searches, jobs, indexes, and inputs.

    ``Entity`` provides the majority of functionality required by entities.
    Subclasses only implement the special cases for individual entities.
    For example for deployment serverclasses, the subclass makes whitelists and
    blacklists into Python lists.

    An ``Entity`` is addressed like a dictionary, with a few extensions,
    so the following all work::

        ent['email.action']
        ent['disabled']
        ent['whitelist']

    Many endpoints have values that share a prefix, such as
    ``email.to``, ``email.action``, and ``email.subject``. You can extract
    the whole fields, or use the key ``email`` to get a dictionary of
    all the subelements. That is, ``ent['email']`` returns a
    dictionary with the keys ``to``, ``action``, ``subject``, and so on. If
    there are multiple levels of dots, each level is made into a
    subdictionary, so ``email.body.salutation`` can be accessed at
    ``ent['email']['body']['salutation']`` or
    ``ent['email.body.salutation']``.

    You can also access the fields as though they were the fields of a Python
    object, as in::

        ent.email.action
        ent.disabled
        ent.whitelist

    However, because some of the field names are not valid Python identifiers,
    the dictionary-like syntax is preferrable.

    The state of an :class:`Entity` object is cached, so accessing a field
    does not contact the server. If you think the values on the
    server have changed, call the :meth:`Entity.refresh` method.
    """
    # Not every endpoint in the API is an Entity or a Collection. For
    # example, a saved search at saved/searches/{name} has an additional
    # method saved/searches/{name}/scheduled_times, but this isn't an
    # entity in its own right. In these cases, subclasses should
    # implement a method that uses the get and post methods inherited
    # from Endpoint, calls the _load_atom function (it's elsewhere in
    # client.py, but not a method of any object) to read the
    # information, and returns the extracted data in a Pythonesque form.
    #
    # The primary use of subclasses of Entity is to handle specially
    # named fields in the Entity. If you only need to provide a default
    # value for an optional field, subclass Entity and define a
    # dictionary ``defaults``. For instance,::
    #
    #     class Hypothetical(Entity):
    #         defaults = {'anOptionalField': 'foo',
    #                     'anotherField': 'bar'}
    #
    # If you have to do more than provide a default, such as rename or
    # actually process values, then define a new method with the
    # ``@property`` decorator.
    #
    #     class Hypothetical(Entity):
    #         @property
    #         def foobar(self):
    #             return self.content['foo'] + "-" + self.content["bar"]

    # Subclasses can override defaults the default values for
    # optional fields. See above.
    defaults = {}

    def __init__(self, service, path, **kwargs):
        Endpoint.__init__(self, service, path)
        self._state = None
        if not kwargs.get('skip_refresh', False):
            self.refresh(kwargs.get('state', None)) # "Prefresh"

    def __contains__(self, item):
        try:
            self[item]
            return True
        except KeyError:
            return False

    def __eq__(self, other):
        """Raises IncomparableException.

        Since Entity objects are snapshots of times on the server, no
        simple definition of equality will suffice beyond instance
        equality, and instance equality leads to strange situations
        such as::

            import splunklib.client as client
            c = client.connect(...)
            saved_searches = c.saved_searches
            x = saved_searches['asearch']

        but then ``x != saved_searches['asearch']``.

        whether or not there was a change on the server. Rather than
        try to do something fancy, we simple declare that equality is
        undefined for Entities.

        Makes no roundtrips to the server.
        """
        raise IncomparableException(
            "Equality is undefined for objects of class %s" % \
                self.__class__.__name__)

    def __getattr__(self, key):
        # Called when an attribute was not found by the normal method. In this
        # case we try to find it in self.content and then self.defaults.
        if key in self.state.content:
            return self.state.content[key]
        elif key in self.defaults:
            return self.defaults[key]
        else:
            raise AttributeError(key)

    def __getitem__(self, key):
        # getattr attempts to find a field on the object in the normal way,
        # then calls __getattr__ if it cannot.
        return getattr(self, key)

    # Load the Atom entry record from the given response - this is a method
    # because the "entry" record varies slightly by entity and this allows
    # for a subclass to override and handle any special cases.
    def _load_atom_entry(self, response):
        elem = _load_atom(response, XNAME_ENTRY)
        if isinstance(elem, list):
            return [x.entry for x in elem]
        else:
            return elem.entry

    # Load the entity state record from the given response
    def _load_state(self, response):
        entry = self._load_atom_entry(response)
        if isinstance(entry, list):
            raise AmbiguousReferenceException("Fetch from server returned multiple entries for name %s." % self.name)
        else:
            return _parse_atom_entry(entry)

    def _run_method(self, path_segment, **kwargs):
        """Run a method and return the content Record from the returned XML.

        A method is a relative path from an Entity that is not itself
        an Entity. _run_method assumes that the returned XML is an
        Atom field containing one Entry, and the contents of Entry is
        what should be the return value. This is right in enough cases
        to make this method useful.
        """
        response = self.get(path_segment, **kwargs)
        data = self._load_atom_entry(response)
        rec = _parse_atom_entry(data)
        return rec.content

    def _proper_namespace(self, owner=None, app=None, sharing=None):
        """Produce a namespace sans wildcards for use in entity requests.

        This method handles the case of two entities with the same name in different namespaces
        showing up due to wildcards in the service's namespace. We replace the wildcards with the
        namespace of the entity we want.

        """
        if owner is None and app is None and sharing is None and\
            (self.service.namespace.owner == '-' or self.service.namespace.app == '-'):
            # If no namespace is specified and there are wildcards in the service's namespace,
            # we need to use the entity's namespace to avoid name collisions.
            if 'access' in self._state:
                owner = self._state.access.owner
                app = self._state.access.app
                sharing = self._state.access.sharing
        return (owner, app, sharing)

    def delete(self):
        owner, app, sharing = self._proper_namespace()
        return self.service.delete(self.path, owner=owner, app=app, sharing=sharing)

    def get(self, path_segment="", owner=None, app=None, sharing=None, **query):
        owner, app, sharing = self._proper_namespace(owner, app, sharing)
        return super(Entity, self).get(path_segment, owner=owner, app=app, sharing=sharing, **query)

    def post(self, path_segment="", owner=None, app=None, sharing=None, **query):
        owner, app, sharing = self._proper_namespace(owner, app, sharing)
        return super(Entity, self).post(path_segment, owner=owner, app=app, sharing=sharing, **query)

    def refresh(self, state=None):
        """Refreshes the state of this entity.

        If *state* is provided, load it as the new state for this
        entity. Otherwise, make a roundtrip to the server (by calling
        the :meth:`read` method of ``self``) to fetch an updated state,
        plus at most two additional round trips if
        the ``autologin`` field of :func:`connect` is set to ``True``.

        :param state: Entity-specific arguments (optional).
        :type state: ``dict``
        :raises EntityDeletedException: Raised if the entity no longer exists on
            the server.

        **Example**::

            import splunklib.client as client
            s = client.connect(...)
            search = s.apps['search']
            search.refresh()
        """
        if state is not None:
            self._state = state
        else:
            try:
                raw_state = self.read()
            except HTTPError, he:
                if he.status == 404:
                    raise EntityDeletedException("Entity %s was already deleted" % self.name)
            raw_state['links'] = dict([(k, urllib.unquote(v)) for k,v in raw_state['links'].iteritems()])
            self._state = raw_state
        return self

    @property
    def access(self):
        """Returns the access metadata for this entity.

        :return: A :class:`splunklib.data.Record` object with three keys:
            ``owner``, ``app``, and ``sharing``.
        """
        return self.state.access

    @property
    def content(self):
        """Returns the contents of the entity.

        :return: A ``dict`` containing values.
        """
        return self.state.content

    def disable(self):
        """Disables the entity at this endpoint."""
        self.post("disable")
        return self

    def enable(self):
        """Enables the entity at this endpoint."""
        self.post("enable")
        return self

    @property
    def fields(self):
        """Returns the content metadata for this entity.

        :return: A :class:`splunklib.data.Record` object with three keys:
            ``required``, ``optional``, and ``wildcard``.
        """
        return self.state.fields

    @property
    def links(self):
        """Returns a dictionary of related resources.

        :return: A ``dict`` with keys and corresponding URLs.
        """
        return self.state.links

    @property
    def name(self):
        """Returns the entity name.

        :return: A ``string`` containing the entity name.
        """
        return self.state.title

    @property
    def namespace(self):
        """Returns the namespace for this entity.

        :return: A :class:`splunklib.data.Record` object with three keys:
            ``owner``, ``app``, and ``sharing``.
        """
        return namespace(owner = self._state.access['owner'],
                         app = self._state.access['app'],
                         sharing = self._state.access['sharing'])

    def read(self):
        """Reads the current state of the entity from the server."""
        response = self.get()
        results = self._load_state(response)
        return results

    def reload(self):
        """Reloads the entity."""
        self.post("_reload")
        return self

    @property
    def state(self):
        """Returns the entity's state record.

        :return: A ``dict`` containing fields and metadata for the entity.
        """
        if self._state is None: self.refresh()
        return self._state

    def update(self, **kwargs):
        """Updates the server with any changes you've made to the current entity
        along with any additional arguments you specify.

            **Note**: You cannot update the ``name`` field of an entity.

        Many of the fields in the REST API are not valid Python
        identifiers, which means you cannot pass them as keyword
        arguments. That is, Python will fail to parse the following::

            # This fails
            x.update(check-new=False, email.to='boris@utopia.net')

        However, you can always explicitly use a dictionary to pass
        such keys::

            # This works
            x.update(**{'check-new': False, 'email.to': 'boris@utopia.net'})

        :param kwargs: Additional entity-specific arguments (optional).
        :type kwargs: ``dict``

        :return: The :class:`Entity`.
        """
        # The peculiarity in question: the REST API creates a new
        # Entity if we pass name in the dictionary, instead of the
        # expected behavior of updating this Entity. Therefore we
        # check for 'name' in kwargs and throw an error if it is
        # there.
        if 'name' in kwargs:
            raise IllegalOperationException('Cannot update the name of an Entity via the REST API.')
        self.post(**kwargs)
        return self

class ReadOnlyCollection(Endpoint):
    """This class represents a read-only collection of entities in the Splunk
    instance.
    """
    def __init__(self, service, path, item=Entity):
        Endpoint.__init__(self, service, path)
        self.item = item # Item accessor
        self.null_count = -1

    def __contains__(self, name):
        """Is there at least one entry called *name* in this collection?

        Makes a single roundtrip to the server, plus at most two more
        if
        the ``autologin`` field of :func:`connect` is set to ``True``.
        """
        try:
            self[name]
            return True
        except KeyError:
            return False
        except AmbiguousReferenceException:
            return True

    def __getitem__(self, key):
        """Fetch an item named *key* from this collection.

        A name is not a unique identifier in a collection. The unique
        identifier is a name plus a namespace. For example, there can
        be a saved search named ``'mysearch'`` with sharing ``'app'``
        in application ``'search'``, and another with sharing
        ``'user'`` with owner ``'boris'`` and application
        ``'search'``. If the ``Collection`` is attached to a
        ``Service`` that has ``'-'`` (wildcard) as user and app in its
        namespace, then both of these may be visible under the same
        name.

        Where there is no conflict, ``__getitem__`` will fetch the
        entity given just the name. If there is a conflict and you
        pass just a name, it will raise a ``ValueError``. In that
        case, add the namespace as a second argument.

        This function makes a single roundtrip to the server, plus at
        most two additional round trips if
        the ``autologin`` field of :func:`connect` is set to ``True``.

        :param key: The name to fetch, or a tuple (name, namespace).
        :return: An :class:`Entity` object.
        :raises KeyError: Raised if *key* does not exist.
        :raises ValueError: Raised if no namespace is specified and *key*
                            does not refer to a unique name.

        *Example*::

            s = client.connect(...)
            saved_searches = s.saved_searches
            x1 = saved_searches.create(
                'mysearch', 'search * | head 1',
                owner='admin', app='search', sharing='app')
            x2 = saved_searches.create(
                'mysearch', 'search * | head 1',
                owner='admin', app='search', sharing='user')
            # Raises ValueError:
            saved_searches['mysearch']
            # Fetches x1
            saved_searches[
                'mysearch',
                client.namespace(sharing='app', app='search')]
            # Fetches x2
            saved_searches[
                'mysearch',
                client.namespace(sharing='user', owner='boris', app='search')]
        """
        if isinstance(key, tuple) and len(key) == 2:
            # x[a,b] is translated to x.__getitem__( (a,b) ), so we
            # have to extract values out.
            key, ns = key
        else:
            ns = self.service.namespace
        try:
            response = self.get(key, owner=ns.owner, app=ns.app)
            entries = self._load_list(response)
            if len(entries) > 1:
                raise AmbiguousReferenceException("Found multiple entities named '%s'; please specify a namespace." % key)
            elif len(entries) == 0:
                raise KeyError(key)
            else:
                return entries[0]
        except HTTPError as he:
            if he.status == 404: # No entity matching key and namespace.
                raise KeyError(key)
            else:
                raise

    def __iter__(self, **kwargs):
        """Iterate over the entities in the collection.

        :param kwargs: Additional arguments.
        :type kwargs: ``dict``
        :rtype: iterator over entities.

        Implemented to give Collection a listish interface. This
        function always makes a roundtrip to the server, plus at most
        two additional round trips if
        the ``autologin`` field of :func:`connect` is set to ``True``.

        **Example**::

            import splunklib.client as client
            c = client.connect(...)
            saved_searches = c.saved_searches
            for entity in saved_searches:
                print "Saved search named %s" % entity.name
        """
        for item in self.iter(**kwargs):
            yield item

    def __len__(self):
        """Enable ``len(...)`` for ``Collection`` objects.

        Implemented for consistency with a listish interface. No
        further failure modes beyond those possible for any method on
        an Endpoint.

        This function always makes a round trip to the server, plus at
        most two additional round trips if
        the ``autologin`` field of :func:`connect` is set to ``True``.

        **Example**::

            import splunklib.client as client
            c = client.connect(...)
            saved_searches = c.saved_searches
            n = len(saved_searches)
        """
        return len(self.list())

    def _entity_path(self, state):
        """Calculate the path to an entity to be returned.

        *state* should be the dictionary returned by
        :func:`_parse_atom_entry`. :func:`_entity_path` extracts the
        link to this entity from *state*, and strips all the namespace
        prefixes from it to leave only the relative path of the entity
        itself, sans namespace.

        :return: An absolute path
        :rtype: ``string``
        """
        # This has been factored out so that it can be easily
        # overloaded by Configurations, which has to switch its
        # entities' endpoints from its own properties/ to configs/.
        raw_path = urllib.unquote(state.links.alternate)
        if 'servicesNS/' in raw_path:
            return _trailing(raw_path, 'servicesNS/', '/', '/')
        elif 'services/' in raw_path:
            return _trailing(raw_path, 'services/')
        else:
            return raw_path

    def _load_list(self, response):
        """Converts *response* to a list of entities.

        *response* is assumed to be a :class:`Record` containing an
        HTTP response, of the form::

            {'status': 200,
             'headers': [('content-length', '232642'),
                         ('expires', 'Fri, 30 Oct 1998 00:00:00 GMT'),
                         ('server', 'Splunkd'),
                         ('connection', 'close'),
                         ('cache-control', 'no-store, max-age=0, must-revalidate, no-cache'),
                         ('date', 'Tue, 29 May 2012 15:27:08 GMT'),
                         ('content-type', 'text/xml; charset=utf-8')],
             'reason': 'OK',
             'body': ...a stream implementing .read()...}

        The ``'body'`` key refers to a stream containing an Atom feed,
        that is, an XML document with a toplevel element ``<feed>``,
        and within that element one or more ``<entry>`` elements.
        """
        # Some subclasses of Collection have to override this because
        # splunkd returns something that doesn't match
        # <feed><entry></entry><feed>.
        entries = _load_atom_entries(response)
        if entries is None: return []
        entities = []
        for entry in entries:
            state = _parse_atom_entry(entry)
            entity = self.item(
                self.service,
                self._entity_path(state),
                state=state)
            entities.append(entity)
        return entities

    def contains(self, name):
        """**Deprecated**: Use the ``in`` operator instead.

        Indicates whether an entity name exists in the collection.

        Makes a single roundtrip to the server, plus at most two more
        if
        the ``autologin`` field of :func:`connect` is set to ``True``.

        :param name: The entity name.
        :type name: ``string``
        :return: ``True`` if the entity exists, ``False`` if not.
        :rtype: ``boolean``
        """
        return name in self

    def itemmeta(self):
        """Returns metadata for members of the collection.

        Makes a single roundtrip to the server, plus two more at most if
        the ``autologin`` field of :func:`connect` is set to ``True``.

        :return: A :class:`splunklib.data.Record` object containing the metadata.

        **Example**::

            import splunklib.client as client
            import pprint
            s = client.connect(...)
            pprint.pprint(s.apps.itemmeta())
            {'access': {'app': 'search',
                                    'can_change_perms': '1',
                                    'can_list': '1',
                                    'can_share_app': '1',
                                    'can_share_global': '1',
                                    'can_share_user': '1',
                                    'can_write': '1',
                                    'modifiable': '1',
                                    'owner': 'admin',
                                    'perms': {'read': ['*'], 'write': ['admin']},
                                    'removable': '0',
                                    'sharing': 'user'},
             'fields': {'optional': ['author',
                                        'configured',
                                        'description',
                                        'label',
                                        'manageable',
                                        'template',
                                        'visible'],
                                        'required': ['name'], 'wildcard': []}}
        """
        response = self.get("_new")
        content = _load_atom(response, MATCH_ENTRY_CONTENT)
        return _parse_atom_metadata(content)

    def iter(self, offset=0, count=None, pagesize=None, **kwargs):
        """Iterates over the collection.

        This method is equivalent to the :meth:`list` method, but
        it returns an iterator and can load a certain number of entities at a
        time from the server.

        :param offset: The index of the first entity to return (optional).
        :type offset: ``integer``
        :param count: The maximum number of entities to return (optional).
        :type count: ``integer``
        :param pagesize: The number of entities to load (optional).
        :type pagesize: ``integer``
        :param kwargs: Additional arguments (optional):

            - "search" (``string``): The search query to filter responses.

            - "sort_dir" (``string``): The direction to sort returned items:
              "asc" or "desc".

            - "sort_key" (``string``): The field to use for sorting (optional).

            - "sort_mode" (``string``): The collating sequence for sorting
              returned items: "auto", "alpha", "alpha_case", or "num".

        :type kwargs: ``dict``

        **Example**::

            import splunklib.client as client
            s = client.connect(...)
            for saved_search in s.saved_searches.iter(pagesize=10):
                # Loads 10 saved searches at a time from the
                # server.
                ...
        """
        assert pagesize is None or pagesize > 0
        if count is None:
            count = self.null_count
        fetched = 0
        while count == self.null_count or fetched < count:
            response = self.get(count=pagesize or count, offset=offset, **kwargs)
            items = self._load_list(response)
            N = len(items)
            fetched += N
            for item in items:
                yield item
            if pagesize is None or N < pagesize:
                break
            offset += N
            logging.debug("pagesize=%d, fetched=%d, offset=%d, N=%d, kwargs=%s", pagesize, fetched, offset, N, kwargs)

    # kwargs: count, offset, search, sort_dir, sort_key, sort_mode
    def list(self, count=None, **kwargs):
        """Retrieves a list of entities in this collection.

        The entire collection is loaded at once and is returned as a list. This
        function makes a single roundtrip to the server, plus at most two more if
        the ``autologin`` field of :func:`connect` is set to ``True``.
        There is no caching--every call makes at least one round trip.

        :param count: The maximum number of entities to return (optional).
        :type count: ``integer``
        :param kwargs: Additional arguments (optional):

            - "offset" (``integer``): The offset of the first item to return.

            - "search" (``string``): The search query to filter responses.

            - "sort_dir" (``string``): The direction to sort returned items:
              "asc" or "desc".

            - "sort_key" (``string``): The field to use for sorting (optional).

            - "sort_mode" (``string``): The collating sequence for sorting
              returned items: "auto", "alpha", "alpha_case", or "num".

        :type kwargs: ``dict``
        :return: A ``list`` of entities.
        """
        # response = self.get(count=count, **kwargs)
        # return self._load_list(response)
        return list(self.iter(count=count, **kwargs))

    def names(self, count=None, **kwargs):
        """Returns a list of the names of all the entities in this collection.

        The entire list is loaded at once in a single roundtrip to the server,
        plus at most two more if the ``autologin`` field of :func:`connect` is
        set to ``True``. There is no caching--every call makes at least one round trip.

        :param count: The maximum number of entities to return (optional).
        :type count: ``integer``
        :param kwargs: Additional arguments (optional):

            - "offset" (``integer``): The offset of the first item to return.

            - "search" (``string``): The search query to filter responses.

            - "sort_dir" (``string``): The direction to sort returned items:
              "asc" or "desc".

            - "sort_key" (``string``): The field to use for sorting (optional).

            - "sort_mode" (``string``): The collating sequence for sorting
              returned items: "auto", "alpha", "alpha_case", or "num".

        :type kwargs: ``dict``
        :return: A ``list`` of entity names.
        """
        return [ent.name for ent in self.iter(count=count, **kwargs)]

class Collection(ReadOnlyCollection):
    """A collection of entities.

    Splunk provides a number of different collections of distinct
    entity types: applications, saved searches, fired alerts, and a
    number of others. Each particular type is available separately
    from the Splunk instance, and the entities of that type are
    returned in a :class:`Collection`.

    The interface for :class:`Collection` does not quite match either
    ``list`` or ``dict`` in Python, because there are enough semantic
    mismatches with either to make its behavior surprising. A unique
    element in a :class:`Collection` is defined by a string giving its
    name plus namespace (although the namespace is optional if the name is
    unique).

    **Example**::

        import splunklib.client as client
        service = client.connect(...)
        mycollection = service.saved_searches
        mysearch = mycollection['my_search', client.namespace(owner='boris', app='natasha', sharing='user')]
        # Or if there is only one search visible named 'my_search'
        mysearch = mycollection['my_search']

    Similarly, ``name`` in ``mycollection`` works as you might expect (though
    you cannot currently pass a namespace to the ``in`` operator), as does
    ``len(mycollection)``.

    However, as an aggregate, :class:`Collection` behaves more like a
    list. If you iterate over a :class:`Collection`, you get an
    iterator over the entities, not the names and namespaces.

    **Example**::

        for entity in mycollection:
            assert isinstance(entity, client.Entity)

    Use the :meth:`create` and :meth:`delete` methods to create and delete
    entities in this collection. To view the access control list and other
    metadata of the collection, use the :meth:`ReadOnlyCollection.itemmeta` method.

    :class:`Collection` does no caching. Each call makes at least one
    round trip to the server to fetch data.
    """
    def create(self, name, **params):
        """Creates a new entity in this collection.

        This function makes either one or two roundtrips to the
        server, depending on the type of entities in this
        collection, plus at most two more if
        the ``autologin`` field of :func:`connect` is set to ``True``.

        :param name: The name of the entity to create.
        :type name: ``string``
        :param namespace: A namespace, as created by the :func:`splunklib.binding.namespace`
            function (optional).  You can also set ``owner``, ``app``, and
            ``sharing`` in ``params``.
        :type namespace: A :class:`splunklib.data.Record` object with keys ``owner``, ``app``,
            and ``sharing``.
        :param params: Additional entity-specific arguments (optional).
        :type params: ``dict``
        :return: The new entity.
        :rtype: A subclass of :class:`Entity`, chosen by :meth:`Collection.self.item`.

        **Example**::

            import splunklib.client as client
            s = client.connect(...)
            applications = s.apps
            new_app = applications.create("my_fake_app")
        """
        if not isinstance(name, basestring):
           raise InvalidNameException("%s is not a valid name for an entity." % name)
        if 'namespace' in params:
            namespace = params.pop('namespace')
            params['owner'] = namespace.owner
            params['app'] = namespace.app
            params['sharing'] = namespace.sharing
        response = self.post(name=name, **params)
        atom = _load_atom(response, XNAME_ENTRY)
        if atom is None:
            # This endpoint doesn't return the content of the new
            # item. We have to go fetch it ourselves.
            return self[name]
        else:
            entry = atom.entry
            state = _parse_atom_entry(entry)
            entity = self.item(
                self.service,
                self._entity_path(state),
                state=state)
            return entity

    def delete(self, name, **params):
        """Deletes a specified entity from the collection.

        :param name: The name of the entity to delete.
        :type name: ``string``
        :return: The collection.
        :rtype: ``self``

        This method is implemented for consistency with the REST API's DELETE
        method.

        If there is no *name* entity on the server, a ``KeyError`` is
        thrown. This function always makes a roundtrip to the server.

        **Example**::

            import splunklib.client as client
            c = client.connect(...)
            saved_searches = c.saved_searches
            saved_searches.create('my_saved_search',
                                  'search * | head 1')
            assert 'my_saved_search' in saved_searches
            saved_searches.delete('my_saved_search')
            assert 'my_saved_search' not in saved_searches
        """
        if 'namespace' in params:
            namespace = params.pop('namespace')
            params['owner'] = namespace.owner
            params['app'] = namespace.app
            params['sharing'] = namespace.sharing
        try:
            self.service.delete(_path(self.path, name), **params)
        except HTTPError as he:
            # An HTTPError with status code 404 means that the entity
            # has already been deleted, and we reraise it as a
            # KeyError.
            if he.status == 404:
                raise KeyError("No such entity %s" % name)
            else:
                raise
        return self

class ConfigurationFile(Collection):
    """This class contains all of the stanzas from one configuration file.
    """
    # __init__'s arguments must match those of an Entity, not a
    # Collection, since it is being created as the elements of a
    # Configurations, which is a Collection subclass.
    def __init__(self, service, path, **kwargs):
        Collection.__init__(self, service, path, item=Stanza)
        self.name = kwargs['state']['title']

class Configurations(Collection):
    """This class provides access to the configuration files from this Splunk
    instance. Retrieve this collection using :meth:`Service.confs`.

    Splunk's configuration is divided into files, and each file into
    stanzas. This collection is unusual in that the values in it are
    themselves collections of :class:`ConfigurationFile` objects.
    """
    def __init__(self, service):
        Collection.__init__(self, service, PATH_PROPERTIES, item=ConfigurationFile)
        if self.service.namespace.owner == '-' or self.service.namespace.app == '-':
            raise ValueError("Configurations cannot have wildcards in namespace.")

    def __getitem__(self, key):
        # The configurations endpoint returns multiple entities when we ask for a single file.
        # This screws up the default implementation of __getitem__ from Collection, which thinks
        # that multiple entities means a name collision, so we have to override it here.
        try:
            response = self.get(key)
            return ConfigurationFile(self.service, PATH_CONF % key, state={'title': key})
        except HTTPError as he:
            if he.status == 404: # No entity matching key
                raise KeyError(key)
            else:
                raise

    def __contains__(self, key):
        # configs/conf-{name} never returns a 404. We have to post to properties/{name}
        # in order to find out if a configuration exists.
        try:
            response = self.get(key)
            return True
        except HTTPError as he:
            if he.status == 404: # No entity matching key
                return False
            else:
                raise

    def create(self, name, **kwargs):
        """ Creates a stanza in a given configuration file.

        :param name: The name of the configuration file.
        :type name: ``string``
        :param kwargs: An arbitrary set of key-value pairs to place in the
            stanza.
        :type kwargs: ``dict``

        :return: The :class:`ConfigurationFile` object.
        """
        # This has to be overridden to handle the plumbing of creating
        # a ConfigurationFile (which is a Collection) instead of some
        # Entity.
        if not isinstance(name, basestring):
            raise ValueError("Invalid name: %s" % repr(name))
        response = self.post(__conf=name, **kwargs)
        if response.status == 303:
            return self[name]
        elif response.status == 201:
            return ConfigurationFile(self.service, PATH_CONF % name, item=Stanza, state={'title': name})
        else:
            raise ValueError("Unexpected status code %s returned from creating a stanza" % response.status)

    def delete(self, key):
        """ Deletes a stanza from a given configuration file.

        :param key: The name of the stanza.
        :type key: ``string``
        """
        try:
            super(Configurations, self).delete(key)
        except HTTPError as he:
            if he.status == 405:
                raise IllegalOperationException("Cannot delete configuration files from the REST API.")
            else:
                raise

    def _entity_path(self, state):
        # Overridden to make all the ConfigurationFile objects
        # returned refer to the configs/ path instead of the
        # properties/ path used by Configrations.
        return PATH_CONF % state['title']


class Stanza(Entity):
    """This class contains a single configuration stanza."""

    def submit(self, stanza):
        """Sets the keys in this stanza.

<<<<<<< HEAD
        *stanza* will usually be a dictionary of key/value pairs, but can also
        by a raw string to send as the POST body of the request (e.g.,
        `"key=some+value&other+key=another+value"`). Sending raw strings should
        be considered deprecated.

        :param stanza: A dictionary of key/value pairs to set in this stanza.
=======
        :param stanza: A dictionary of key-value pairs to set in this stanza.
>>>>>>> 4c941363
        :type stanza: ``dict``
        :return: The :class:`Stanza` object.
        """
        if isinstance(stanza, str):
            message = { 'method': "POST", 'body': stanza }
            self.service.request(self.path, **message)
        elif isinstance(stanza, dict):
            body = _encode(**stanza)
            self.service.post(self.path, body=body)

        return self

    def __len__(self):
        # The stanza endpoint returns all the keys at the same level in the XML as the eai information
        # and 'disabled', so to get an accurate length, we have to filter those out and have just
        # the stanza keys.
        return len([x for x in self._state.content.keys()
                    if not x.startswith('eai') and x != 'disabled'])

class AlertGroup(Entity):
    """This class represents a group of fired alerts for a saved search. Access
    it using the :meth:`alerts` property."""
    def __init__(self, service, path, **kwargs):
        Entity.__init__(self, service, path, **kwargs)

    def __len__(self):
        return self.count

    @property
    def alerts(self):
        """Returns a collection of triggered alerts.

        :return: A :class:`Collection` of triggered alerts.
        """
        return Collection(self.service, self.path)

    @property
    def count(self):
        """Returns the count of triggered alerts.

        :return: The triggered alert count.
        :rtype: ``integer``
        """
        return int(self.content.get('triggered_alert_count', 0))

class Indexes(Collection):
    """This class contains the collection of indexes in this Splunk instance.
    Retrieve this collection using :meth:`Service.indexes`.
    """
    def default(self):
        """ Returns the default index.

        :return: An :class:`Index` object.

        """
        index = self['_audit']
        return index['defaultDatabase']

    def delete(self, name):
        """ Deletes a given index.

            **Note**: This method is only supported in Splunk 5.0 and later.

        :param name: The name of the index to delete.
        :type name: ``string``
        """
        if self.service.splunk_version >= (5,):
            Collection.delete(self, name)
        else:
            raise IllegalOperationException("Deleting indexes via the REST API is "
                                            "not supported before Splunk version 5.")

class Index(Entity):
    """This class represents an index and provides different operations, such as
    cleaning the index, writing to the index, and so forth."""
    def __init__(self, service, path, **kwargs):
        Entity.__init__(self, service, path, **kwargs)

    def attach(self, host=None, source=None, sourcetype=None):
        """Opens a stream (a writable socket) for writing events to the index.

        :param host: The host value for events written to the stream.
        :type host: ``string``
        :param source: The source value for events written to the stream.
        :type source: ``string``
        :param sourcetype: The sourcetype value for events written to the
            stream.
        :type sourcetype: ``string``

        :return: A writable socket.
        """
        args = { 'index': self.name }
        if host is not None: args['host'] = host
        if source is not None: args['source'] = source
        if sourcetype is not None: args['sourcetype'] = sourcetype
        path = UrlEncoded(PATH_RECEIVERS_STREAM + "?" + urllib.urlencode(args), skip_encode=True)

        # Since we need to stream to the index connection, we have to keep
        # the connection open and use the Splunk extension headers to note
        # the input mode
        sock = self.service.connect()
        headers = ["POST %s HTTP/1.1\r\n" % self.service._abspath(path),
                   "Host: %s:%s\r\n" % (self.service.host, int(self.service.port)),
                   "Accept-Encoding: identity\r\n",
                   "Authorization: %s\r\n" % self.service.token,
                   "X-Splunk-Input-Mode: Streaming\r\n",
                   "\r\n"]
        for h in headers:
            sock.write(h)
        return sock

    @contextlib.contextmanager
    def attached_socket(self, *args, **kwargs):
        """Opens a raw socket in a ``with`` block to write data to Splunk.

        The arguments are identical to those for :meth:`attach`. The socket is
        automatically closed at the end of the ``with`` block, even if an
        exception is raised in the block.

        :param host: The host value for events written to the stream.
        :type host: ``string``
        :param source: The source value for events written to the stream.
        :type source: ``string``
        :param sourcetype: The sourcetype value for events written to the
            stream.
        :type sourcetype: ``string``

        **Example**::

            import splunklib.client as client
            s = client.connect(...)
            index = s.indexes['some_index']
            with index.attached_socket(sourcetype='test') as sock:
                sock.send('Test event\\r\\n')

        """
        try:
            sock = self.attach(*args, **kwargs)
            yield sock
        finally:
            sock.shutdown(socket.SHUT_RDWR)
            sock.close()

    def clean(self, timeout=60):
        """Deletes the contents of the index.

        This method blocks until the index is empty, because it needs to restore
        values at the end of the operation.

        :param timeout: The time-out period for the operation, in seconds (the
            default is 60).
        :type timeout: ``integer``

        :return: The :class:`Index`.
        """
        self.refresh()
        tds = self['maxTotalDataSizeMB']
        ftp = self['frozenTimePeriodInSecs']
        was_disabled_initially = self.disabled
        try:
            if (not was_disabled_initially and \
                self.service.splunk_version < (5,)):
                # Need to disable the index first on Splunk 4.x,
                # but it doesn't work to disable it on 5.0.
                self.disable()
            self.update(maxTotalDataSizeMB=1, frozenTimePeriodInSecs=1)
            self.roll_hot_buckets()

            start = datetime.now()
            diff = timedelta(seconds=timeout)
            # Wait until event count goes to 0.
            while self.content.totalEventCount != '0' and datetime.now() < start+diff:
                sleep(1)
                self.refresh()
        finally:
            # Restore original values
            self.update(maxTotalDataSizeMB=tds, frozenTimePeriodInSecs=ftp)
            if self.content.totalEventCount != '0':
                raise OperationError, "Cleaning index %s took longer than %s seconds; timing out." % \
                                      (self.name, timeout)
            if (not was_disabled_initially and \
                self.service.splunk_version < (5,)):
                # Re-enable the index if it was originally enabled and we messed with it.
                self.enable()
        return self

    def disable(self):
        """Disables this index.

        :return: The :class:`Index`.
        """
        # Starting in Ace, we have to do this with specific sharing,
        # unlike most other entities.
        self.post("disable")
        return self

    def enable(self):
        """Enables this index.

        :return: The :class:`Index`.
        """
        # Starting in Ace, we have to reenable this with a specific
        # sharing unlike most other entities.
        self.post("enable")
        return self

    def roll_hot_buckets(self):
        """Performs rolling hot buckets for this index.

        :return: The :class:`Index`.
        """
        self.post("roll-hot-buckets")
        return self

    def submit(self, event, host=None, source=None, sourcetype=None):
        """Submits a single event to the index using ``HTTP POST``.

        :param event: The event to submit.
        :type event: ``string``
        :param `host`: The host value of the event.
        :type host: ``string``
        :param `source`: The source value of the event.
        :type source: ``string``
        :param `sourcetype`: The sourcetype value of the event.
        :type sourcetype: ``string``

        :return: The :class:`Index`.
        """
        args = { 'index': self.name }
        if host is not None: args['host'] = host
        if source is not None: args['source'] = source
        if sourcetype is not None: args['sourcetype'] = sourcetype

        # The reason we use service.request directly rather than POST
        # is that we are not sending a POST request encoded using
        # x-www-form-urlencoded (as we do not have a key=value body),
        # because we aren't really sending a "form".
        self.service.post(PATH_RECEIVERS_SIMPLE, body=event, **args)
        return self

    # kwargs: host, host_regex, host_segment, rename-source, sourcetype
    def upload(self, filename, **kwargs):
<<<<<<< HEAD
        """Uploads a file for immediate indexing.

        **Note**: The file must be locally accessible from the server.

        :param filename: The name of the file to upload. The file can be a
=======
        """Uploads a file for immediate indexing. 
        
            **Note**: The file must be locally accessible from the server.
        
        :param filename: The name of the file to upload. The file can be a 
>>>>>>> 4c941363
            plain, compressed, or archived file.
        :type filename: ``string``
        :param kwargs: Additional arguments (optional). For more about the
            available parameters, see `Index parameters <http://dev.splunk.com/view/SP-CAAAEE6#indexparams>`_ on Splunk Developer Portal.
        :type kwargs: ``dict``

        :return: The :class:`Index`.
        """
        kwargs['index'] = self.name
        path = 'data/inputs/oneshot'
        self.service.post(path, name=filename, **kwargs)
        return self

class Input(Entity):
    """This class represents a Splunk input. This class is the base for all
    typed input classes and is also used when the client does not recognize an
    input kind.
    """
    def __init__(self, service, path, kind=None, **kwargs):
        # kind can be omitted (in which case it is inferred from the path)
        # Otherwise, valid values are the paths from data/inputs ("udp",
        # "monitor", "tcp/raw"), or two special cases: "tcp" (which is "tcp/raw")
        # and "splunktcp" (which is "tcp/cooked").
        Entity.__init__(self, service, path, **kwargs)
        if kind is None:
            path_segments = path.split('/')
            i = path_segments.index('inputs') + 1
            if path_segments[i] == 'tcp':
                self.kind = path_segments[i] + '/' + path_segments[i+1]
            else:
                self.kind = path_segments[i]
        else:
            self.kind = kind

        # Handle old input kind names.
        if self.kind == 'tcp':
            self.kind = 'tcp/raw'
        if self.kind == 'splunktcp':
            self.kind = 'tcp/cooked'

    def update(self, **kwargs):
        """Updates the server with any changes you've made to the current input
        along with any additional arguments you specify.

        :param kwargs: Additional arguments (optional). For more about the
            available parameters, see `Input parameters <http://dev.splunk.com/view/SP-CAAAEE6#inputparams>`_ on Splunk Developer Portal.
        :type kwargs: ``dict``

<<<<<<< HEAD
        :return: The input this method was called on.
        :rtype: class:`Input`
=======
        :param kwargs: Additional arguments (optional). For more about the 
            available parameters, see `Input parameters <http://dev.splunk.com/view/SP-CAAAEE6#inputparams>`_ on Splunk Developer Portal. 
        :type kwargs: ``dict`` 
        
        :return: The :class:`Input`.
>>>>>>> 4c941363
        """
        if self.kind not in ['tcp', 'splunktcp', 'tcp/raw', 'tcp/cooked']:
            result = super(Input, self).update(**kwargs)
            return result
        else:
            # TCP inputs have a property 'restrictToHost' which requires special care.

            # There is a bug in Splunk < 5.0. Don't bother trying to update restrictToHost.
            if 'restrictToHost' in kwargs and self.service.splunk_version < (5,):
                raise IllegalOperationException("Updating restrictToHost has no effect before Splunk 5.0")

            # In Splunk 4.x, if you update without restrictToHost as one of the fields,
            # restrictToHost keeps its previous state. In 5.0, it is set to empty string.
            # Thus, we must pass it every time. This doesn't actually introduce a race
            # condition because if someone else has set restrictToHost to a new value on this
            # TCP input, our update request will fail, since our reference to it still uses
            # the old path.
            to_update = kwargs.copy()
            to_update['restrictToHost'] = kwargs.get('restrictToHost', self._state.content.get('restrictToHost', ''))

            # Do the actual update operation.
            result = super(Input, self).update(**to_update)

            # Now we must update the path in case it changed.
            # The pieces we break it into are:
            #  https://localhost:8089/services/data/inputs/tcp/raw/   boris:  10000
            # |------------------ base_path -----------------------| | host || port|
            assert self.path.endswith('/')
            base_path = self.path.rsplit('/', 2)[0]
            host = to_update['restrictToHost'] + ':' if to_update['restrictToHost'] != '' else ''
            port = self.name.split(':', 1)[-1]
            self.path = base_path + '/' + host + port
            # We don't have to update self.name, since it's part of the data
            # fetched from splunkd.
            return result


# Inputs is a "kinded" collection, which is a heterogenous collection where
# each item is tagged with a kind, that provides a single merged view of all
# input kinds.
# UNDONE: contains needs to take a kind arg to disambiguate
class Inputs(Collection):
    """This class represents a collection of inputs. The collection is
    heterogeneous and each member of the collection contains a *kind* property
    that indicates the specific type of input.
    Retrieve this collection using :meth:`Service.inputs`."""

    def __init__(self, service, kindmap=None):
        Collection.__init__(self, service, PATH_INPUTS, item=Input)

    def __getitem__(self, key):
        if isinstance(key, tuple) and len(key) == 2:
            # Fetch a single kind
            kind, key = key
            try:
                response = self.get(self.kindpath(kind) + "/" + key)
                entries = self._load_list(response)
                if len(entries) > 1:
                    raise AmbiguousReferenceException("Found multiple inputs of kind %s named %s." % (kind, key))
                elif len(entries) == 0:
                    raise KeyError((kind,key))
                else:
                    return entries[0]
            except HTTPError as he:
                if he.status == 404: # No entity matching kind and key
                    raise KeyError((kind,key))
                else:
                    raise
        else:
            # Iterate over all the kinds looking for matches.
            kind = None
            candidate = None
            for kind in self.kinds:
                try:
                    response = self.get(kind + "/" + key)
                    entries = self._load_list(response)
                    if len(entries) > 1:
                        raise AmbiguousReferenceException("Found multiple inputs of kind %s named %s." % (kind, key))
                    elif len(entries) == 0:
                        pass
                    else:
                        if candidate is not None: # Already found at least one candidate
                            raise AmbiguousReferenceException("Found multiple inputs named %s, please specify a kind" % key)
                        candidate = entries[0]
                except HTTPError as he:
                    if he.status == 404:
                        pass # Just carry on to the next kind.
                    else:
                        raise
            if candidate is None:
                raise KeyError(key) # Never found a match
            else:
                return candidate

    def __contains__(self, key):
        if isinstance(key, tuple) and len(key) == 2:
            # If we specify a kind, this will shortcut properly
            try:
                self.__getitem__(key)
                return True
            except KeyError:
                return False
        else:
            # Without a kind, we want to minimize the number of round trips to the server, so we
            # reimplement some of the behavior of __getitem__ in order to be able to stop searching
            # on the first hit.
            for kind in self.kinds:
                try:
                    response = self.get(self.kindpath(kind) + "/" + key)
                    entries = self._load_list(response)
                    if len(entries) > 0:
                        return True
                    else:
                        pass
                except HTTPError as he:
                    if he.status == 404:
                        pass # Just carry on to the next kind.
                    else:
                        raise
            return False

    def create(self, kind, name, **kwargs):
        """Creates an input of a specific kind in this collection, with any
        arguments you specify.

        :param `kind`: The kind of input:

            - "ad": Active Directory

            - "monitor": Files and directories

            - "registry": Windows Registry

            - "script": Scripts

            - "splunktcp": TCP, processed

            - "tcp": TCP, unprocessed

            - "udp": UDP

            - "win-event-log-collections": Windows event log

            - "win-perfmon": Performance monitoring

            - "win-wmi-collections": WMI

        :type kind: ``string``
        :param `name`: The input name.
        :type name: ``string``
        :param `kwargs`: Additional arguments (optional). For more about the
            available parameters, see `Input parameters <http://dev.splunk.com/view/SP-CAAAEE6#inputparams>`_ on Splunk Developer Portal.

        :type kwargs: ``dict``

        :return: The new :class:`Input`.
        """
        kindpath = self.kindpath(kind)
        self.post(kindpath, name=name, **kwargs)

        # If we created an input with restrictToHost set, then
        # its path will be <restrictToHost>:<name>, not just <name>,
        # and we have to adjust accordingly.
        path = _path(
            self.path + kindpath,
            '%s:%s' % (kwargs['restrictToHost'], name) \
                if kwargs.has_key('restrictToHost') else name
        )
        return Input(self.service, path, kind)

    def delete(self, kind, name=None):
        """Removes an input from the collection.

        :param `kind`: The kind of input:

            - "ad": Active Directory

            - "monitor": Files and directories

            - "registry": Windows Registry

            - "script": Scripts

            - "splunktcp": TCP, processed

            - "tcp": TCP, unprocessed

            - "udp": UDP

            - "win-event-log-collections": Windows event log

            - "win-perfmon": Performance monitoring

            - "win-wmi-collections": WMI

        :type kind: ``string``
        :param name: The name of the input to remove.
        :type name: ``string``

        :return: The :class:`Inputs` collection.
        """
        if name is None:
            name = kind
            self.service.delete(self[name].path)
        else:
            self.service.delete(self[kind, name].path)
        return self

    def itemmeta(self, kind):
        """Returns metadata for the members of a given kind.

        :param `kind`: The kind of input:

            - "ad": Active Directory

            - "monitor": Files and directories

            - "registry": Windows Registry

            - "script": Scripts

            - "splunktcp": TCP, processed

            - "tcp": TCP, unprocessed

            - "udp": UDP

            - "win-event-log-collections": Windows event log

            - "win-perfmon": Performance monitoring

            - "win-wmi-collections": WMI

        :type kind: ``string``
<<<<<<< HEAD

        :return: The metadata.
        :rtype: class:``splunklib.data.Record``
=======
        
        :return: A :class:`splunklib.data.Record` containing the metadata.
>>>>>>> 4c941363
        """
        response = self.get("%s/_new" % self._kindmap[kind])
        content = _load_atom(response, MATCH_ENTRY_CONTENT)
        return _parse_atom_metadata(content)

    def _get_kind_list(self, subpath=[]):
        kinds = []
        response = self.get('/'.join(subpath))
        content = _load_atom_entries(response)
        for entry in content:
            this_subpath = subpath + [entry.title]
            if entry.title == 'all' or this_subpath == ['tcp','ssl']:
                continue
            elif 'create' in [x.rel for x in entry.link]:
                path = '/'.join(subpath + [entry.title])
                kinds.append(path)
            else:
                subkinds = self._get_kind_list(subpath + [entry.title])
                kinds.extend(subkinds)
        return kinds

    @property
    def kinds(self, subpath=[]):
        """Returns the input kinds for a given path.

        :param subpath: The relative endpoint path.
        :type subpath: ``string``
<<<<<<< HEAD

        :return: The list of input kinds.
        :rtype: ``list``
=======
        
        :return: A ``list`` of input kinds.
>>>>>>> 4c941363
        """
        return self._get_kind_list()

    def kindpath(self, kind):
        """Returns a path to the resources for a given input kind.

        :param `kind`: The kind of input:

            - "ad": Active Directory

            - "monitor": Files and directories

            - "registry": Windows Registry

            - "script": Scripts

            - "splunktcp": TCP, processed

            - "tcp": TCP, unprocessed

            - "udp": UDP

            - "win-event-log-collections": Windows event log

            - "win-perfmon": Performance monitoring

            - "win-wmi-collections": WMI

        :type kind: ``string``

        :return: A ``string`` containing the relative endpoint path.
        """
        if kind in self.kinds:
            return kind
        # Special cases
        elif kind == 'tcp':
            return 'tcp/raw'
        elif kind == 'splunktcp':
            return 'tcp/cooked'
        else:
            raise ValueError("No such kind on server: %s" % kind)

    def list(self, *kinds, **kwargs):
        """Returns a list of inputs that are in the :class:`Inputs` collection.
        You can also filter by one or more input kinds.

        This function iterates over all possible inputs, regardless of any arguments you
        specify. Because the :class:`Inputs` collection is the union of all the inputs of each
        kind, this method implements parameters such as "count", "search", and so
        on at the Python level once all the data has been fetched. The exception
        is when you specify a single input kind, and then this method makes a single request
        with the usual semantics for parameters.

        :param kinds: The input kinds to return (optional).

            - "ad": Active Directory

            - "monitor": Files and directories

            - "registry": Windows Registry

            - "script": Scripts

            - "splunktcp": TCP, processed

            - "tcp": TCP, unprocessed

            - "udp": UDP

            - "win-event-log-collections": Windows event log

            - "win-perfmon": Performance monitoring

            - "win-wmi-collections": WMI

        :type kinds: ``string``
        :param kwargs: Additional arguments (optional):

            - "count" (``integer``): The maximum number of items to return.

            - "offset" (``integer``): The offset of the first item to return.

            - "search" (``string``): The search query to filter responses.

            - "sort_dir" (``string``): The direction to sort returned items:
              "asc" or "desc".

            - "sort_key" (``string``): The field to use for sorting (optional).

            - "sort_mode" (``string``): The collating sequence for sorting
              returned items: "auto", "alpha", "alpha_case", or "num".

        :type kwargs: ``dict``

<<<<<<< HEAD

        :return: A list of input kinds.
        :rtype: ``list``
=======
        
        :return: A ``list`` of input kinds.
>>>>>>> 4c941363
        """
        if len(kinds) == 0:
            kinds = self.kinds
        if len(kinds) == 1:
            kind = kinds[0]
            logging.debug("Inputs.list taking short circuit branch for single kind.")
            path = self.kindpath(kind)
            logging.debug("Path for inputs: %s", path)
            try:
                response = self.get(path, **kwargs)
            except HTTPError, he:
                if he.status == 404: # No inputs of this kind
                    return []
            entities = []
            entries = _load_atom_entries(response)
            if entries is None:
                return [] # No inputs in a collection comes back with no feed or entry in the XML
            for entry in entries:
                state = _parse_atom_entry(entry)
                # Unquote the URL, since all URL encoded in the SDK
                # should be of type UrlEncoded, and all str should not
                # be URL encoded.
                path = urllib.unquote(state.links.alternate)
                entity = Input(self.service, path, kind, state=state)
                entities.append(entity)
            return entities

        search = kwargs.get('search', '*')

        entities = []
        for kind in kinds:
            response = None
            try:
                response = self.get(self.kindpath(kind), search=search)
            except HTTPError as e:
                if e.status == 404:
                    continue # No inputs of this kind
                else:
                    raise

            # UNDONE: Should use _load_list for the following, but need to
            # pass kind to the `item` method.
            entries = _load_atom_entries(response)
            if entries is None: continue # No inputs to process
            for entry in entries:
                state = _parse_atom_entry(entry)
                # Unquote the URL, since all URL encoded in the SDK
                # should be of type UrlEncoded, and all str should not
                # be URL encoded.
                path = urllib.unquote(state.links.alternate)
                entity = Input(self.service, path, kind, state=state)
                entities.append(entity)
        if 'offset' in kwargs:
            entities = entities[kwargs['offset']:]
        if 'count' in kwargs:
            entities = entities[:kwargs['count']]
        if kwargs.get('sort_mode', None) == 'alpha':
            sort_field = kwargs.get('sort_field', 'name')
            if sort_field == 'name':
                f = lambda x: x.name.lower()
            else:
                f = lambda x: x[sort_field].lower()
            entities = sorted(entities, key=f)
        if kwargs.get('sort_mode', None) == 'alpha_case':
            sort_field = kwargs.get('sort_field', 'name')
            if sort_field == 'name':
                f = lambda x: x.name
            else:
                f = lambda x: x[sort_field]
            entities = sorted(entities, key=f)
        if kwargs.get('sort_dir', 'asc') == 'desc':
            entities = list(reversed(entities))
        return entities

    def __iter__(self, **kwargs):
        for item in self.list(**kwargs):
            yield item

    def iter(self, **kwargs):
        """ Iterates over the collection of inputs.

        :param kwargs: Additional arguments (optional):

            - "count" (``integer``): The maximum number of items to return.

            - "offset" (``integer``): The offset of the first item to return.

            - "search" (``string``): The search query to filter responses.

            - "sort_dir" (``string``): The direction to sort returned items:
              "asc" or "desc".

            - "sort_key" (``string``): The field to use for sorting (optional).

            - "sort_mode" (``string``): The collating sequence for sorting
              returned items: "auto", "alpha", "alpha_case", or "num".

        :type kwargs: ``dict``
        """
        for item in self.list(**kwargs):
            yield item

    def oneshot(self, path, **kwargs):
        """ Creates a oneshot data input, which is an upload of a single file
        for one-time indexing.

        :param path: The path and filename.
        :type path: ``string``
        :param kwargs: Additional arguments (optional). For more about the
            available parameters, see `Input parameters <http://dev.splunk.com/view/SP-CAAAEE6#inputparams>`_ on Splunk Developer Portal.
        :type kwargs: ``dict``
        """
        try:
            self.post('oneshot', name=path, **kwargs)
        except HTTPError as he:
            if he.status == 400:
                raise OperationFailedException(str(he))
            else:
                raise


class Job(Entity):
    """This class represents a search job."""
    def __init__(self, service, sid, **kwargs):
        path = PATH_JOBS + sid
        Entity.__init__(self, service, path, skip_refresh=True, **kwargs)
        self.sid = sid
        self._is_ready = False

    # The Job entry record is returned at the root of the response
    def _load_atom_entry(self, response):
        return _load_atom(response).entry

    def cancel(self):
        """Stops the current search and deletes the results cache.

        :return: The :class:`Job`.
        """
        try:
            self.post("control", action="cancel")
        except HTTPError as he:
            if he.status == 404:
                # The job has already been cancelled, so
                # cancelling it twice is a nop.
                pass
            else:
                raise
        return self

    def disable_preview(self):
        """Disables preview for this job.

        :return: The :class:`Job`.
        """
        self.post("control", action="disablepreview")
        return self

    def enable_preview(self):
        """Enables preview for this job.

<<<<<<< HEAD
        **Note**: Enabling preview might slow search considerably.

=======
            **Note**: Enabling preview might slow search considerably.
        
>>>>>>> 4c941363
        :return: The :class:`Job`.
        """
        self.post("control", action="enablepreview")
        return self

    def events(self, **kwargs):
        """Returns a streaming handle to this job's events.

        :param kwargs: Additional parameters (optional). For a list of valid
            parameters, see `GET search/jobs/{search_id}/events
            <http://docs.splunk.com/Documentation/Splunk/latest/RESTAPI/RESTsearch#GET_search.2Fjobs.2F.7Bsearch_id.7D.2Fevents>`_
            in the REST API documentation.
        :type kwargs: ``dict``

        :return: The ``InputStream`` IO handle to this job's events.
        """
        return self.get("events", **kwargs).body

    def finalize(self):
        """Stops the job and provides intermediate results for retrieval.

        :return: The :class:`Job`.
        """
        self.post("control", action="finalize")
        return self

    def is_done(self):
        """Indicates whether this job finished running.

        :return: ``True`` if the job is done, ``False`` if not.
        :rtype: ``boolean``
        """
        if (not self.is_ready()):
            return False
        return self['isDone'] == '1'

    def is_ready(self):
        """Indicates whether this job is ready for querying.

        :return: ``True`` if the job is ready, ``False`` if not.
        :rtype: ``boolean``
        """
        try:
            self.refresh()
            self._is_ready = True
            return self._is_ready
        except JobNotReadyException:
            self._is_ready = False
            return False

    @property
    def name(self):
        """Returns the name of the search job, which is the search ID (SID).
<<<<<<< HEAD

        :return: The search ID.
        :rtype: ``string``
=======
        
        :return: A ``string`` containing the search ID.
>>>>>>> 4c941363
        """
        return self.sid

    def pause(self):
        """Suspends the current search.

        :return: The :class:`Job`.
        """
        self.post("control", action="pause")
        return self

    def refresh(self, state=None):
        """Refreshes the state of the search job.

        If *state* is provided, this method loads it as the new state for this
        job. Otherwise, the method makes a roundtrip to the server (by calling
        the :meth:`read` method of ``self``) to fetch an updated state,
        plus at most two additional round trips if
        the ``autologin`` field of :func:`connect` is set to ``True``.

        :param state: Entity-specific arguments (optional).
        :type state: ``dict``
        :return: The :class:`Job`.

        **Example**::

            import splunklib.client as client
            s = client.connect(...)
            search = s.jobs.create('search index=_internal | head 1')
            search.refresh()

        """
        if state is not None:
            self._state = state
        else:
            response = self.get()
            if response.status == 204:
                self._is_ready = False
                raise JobNotReadyException()
            else:
                self._is_ready = True
                raw_state = self._load_state(response)
                raw_state['links'] = dict([(k, urllib.unquote(v)) for k,v in raw_state['links'].iteritems()])
                self._state = raw_state
        return self

    def results(self, timeout=None, wait_time=1, **query_params):
        """Returns a streaming handle to this job's search results. To get a
        nice, Pythonic iterator, pass the handle to :class:`splunklib.results.ResultsReader`,
        as in::

            import splunklib.client as client
            import splunklib.results as results
            s = client.connect(...)
            job = s.jobs.create("search * | head 5")
            r = results.ResultsReader(job.results())
            assert r.is_preview == False # The job is finished when we get here
            for kind, event in r:
                # events are returned as dicts with strings as values.
                print event

        Results are not available until the job has finished. The method's
        behavior when called on an unfinished job is controlled by the *timeout*
        parameter. If *timeout* is
        "None" (the default), ``results`` throws a
        ``ValueError`` exception immediately. If *timeout* is an integer,
        ``results`` waits up to the value of *timeout* for the job to
        finish, and then throws a ``ValueError`` exception.

        When *timeout* is "None", this method makes a single roundtrip
        to the server, plus at most two additional round trips if
        the ``autologin`` field of :func:`connect` is set to ``True``.
        With *timeout* set to an integer, this method
        polls repeatedly until it times out or the search has finished.

        :param timeout: The timeout period, in seconds, or "None" to fail immediately.
        :type timeout: ``float``
        :param wait_time: The minimum number of seconds to wait between polls.
        :type wait_time: ``float``
        :param kwargs: Additional parameters (optional). For a list of valid
            parameters, see `GET search/jobs/{search_id}/results
            <http://docs.splunk.com/Documentation/Splunk/latest/RESTAPI/RESTsearch#GET_search.2Fjobs.2F.7Bsearch_id.7D.2Fresults>`_.
        :type query_params: ``dict``

        :return: The ``InputStream`` IO handle to this job's results.
        """
        if timeout is None:
            response = self.get("results", **query_params)
            if response.status == 204:
                raise ValueError("Job is still running; cannot return any events.")
            else:
                return response.body
        else:
            timeout = timedelta(seconds=timeout)
            start = datetime.now()
            while True:
                response = self.get("results", **query_params)
                if response.status == 204:
                    if datetime.now() - start < timeout:
                        sleep(wait_time)
                    else:
                        raise ValueError("Job is still running; cannot return any events.")
                else:
                    return response.body


    def preview(self, **query_params):
        """Returns a streaming handle to this job's preview search results.

        Unlike :class:`splunklib.results.ResultsReader`, which requires a job to
        be finished to
        return any results, the ``preview`` method returns any results that have
        been generated so far, whether the job is running or not. The
        returned search results are the raw data from the server. Pass
        the handle returned to :class:`splunklib.results.ResultsReader` to get a
        nice, Pythonic iterator over objects, as in::

            import splunklib.client as client
            import splunklib.results as results
            s = client.connect(...)
            job = s.jobs.create("search * | head 5")
            r = results.ResultsReader(job.preview())
            if r.is_preview:
                print "Preview of a running search job."
            else:
                print "Job is finished. Results are final."
            for kind, event in r:
                assert kind == 'result'
                # events are returned as dicts with strings as values.
                print event

        This method makes one roundtrip to the server, plus at most
        two more if
        the ``autologin`` field of :func:`connect` is set to ``True``.

        :param query_params: Additional parameters (optional). For a list of valid
            parameters, see `GET search/jobs/{search_id}/results_preview
            <http://docs.splunk.com/Documentation/Splunk/latest/RESTAPI/RESTsearch#GET_search.2Fjobs.2F.7Bsearch_id.7D.2Fresults_preview>`_
            in the REST API documentation.
        :type query_params: ``dict``

        :return: The ``InputStream`` IO handle to this job's preview results.
        """
        response = self.get("results_preview", **query_params)
        if response.status == 204:
            raise ValueError("No events yet. Try again later.")
        else:
            return response.body

    def searchlog(self, **kwargs):
        """Returns a streaming handle to this job's search log.

        :param `kwargs`: Additional parameters (optional). For a list of valid
            parameters, see `GET search/jobs/{search_id}/search.log
            <http://docs.splunk.com/Documentation/Splunk/latest/RESTAPI/RESTsearch#GET_search.2Fjobs.2F.7Bsearch_id.7D.2Fsearch.log>`_
            in the REST API documentation.
        :type kwargs: ``dict``

        :return: The ``InputStream`` IO handle to this job's search log.
        """
        return self.get("search.log", **kwargs).body

    def set_priority(self, value):
        """Sets this job's search priority in the range of 0-10.

        Higher numbers indicate higher priority. Unless splunkd is
        running as *root*, you can only decrease the priority of a running job.

        :param `value`: The search priority.
        :type value: ``integer``

        :return: The :class:`Job`.
        """
        self.post('control', action="setpriority", priority=value)
        return self

    def summary(self, **kwargs):
        """Returns a streaming handle to this job's summary.

        :param `kwargs`: Additional parameters (optional). For a list of valid
            parameters, see `GET search/jobs/{search_id}/summary
            <http://docs.splunk.com/Documentation/Splunk/latest/RESTAPI/RESTsearch#GET_search.2Fjobs.2F.7Bsearch_id.7D.2Fsummary>`_
            in the REST API documentation.
        :type kwargs: ``dict``

        :return: The ``InputStream`` IO handle to this job's summary.
        """
        return self.get("summary", **kwargs).body

    def timeline(self, **kwargs):
        """Returns a streaming handle to this job's timeline results.

        :param `kwargs`: Additional timeline arguments (optional). For a list of valid
            parameters, see `GET search/jobs/{search_id}/timeline
            <http://docs.splunk.com/Documentation/Splunk/latest/RESTAPI/RESTsearch#GET_search.2Fjobs.2F.7Bsearch_id.7D.2Ftimeline>`_
            in the REST API documentation.
        :type kwargs: ``dict``

        :return: The ``InputStream`` IO handle to this job's timeline.
        """
        return self.get("timeline", **kwargs).body

    def touch(self):
        """Extends the expiration time of the search to the current time (now) plus
        the time-to-live (ttl) value.

        :return: The :class:`Job`.
        """
        self.post("control", action="touch")
        return self

    def set_ttl(self, value):
        """Set the job's time-to-live (ttl) value, which is the time before the
        search job expires and is still available.

        :param `value`: The ttl value, in seconds.
        :type value: ``integer``

        :return: The :class:`Job`.
        """
        self.post("control", action="setttl", ttl=value)
        return self

    def unpause(self):
        """Resumes the current search, if paused.

        :return: The :class:`Job`.
        """
        self.post("control", action="unpause")
        return self

class Jobs(Collection):
    """This class represents a collection of search jobs. Retrieve this
    collection using :meth:`Service.jobs`."""
    def __init__(self, service):
        Collection.__init__(self, service, PATH_JOBS, item=Job)
        # The count value to say list all the contents of this
        # Collection is 0, not -1 as it is on most.
        self.null_count = 0

    def _load_list(self, response):
        # Overridden because Job takes a sid instead of a path.
        entries = _load_atom_entries(response)
        if entries is None: return []
        entities = []
        for entry in entries:
            state = _parse_atom_entry(entry)
            entity = self.item(
                self.service,
                entry['content']['sid'],
                state=state)
            entities.append(entity)
        return entities

    def create(self, query, **kwargs):
        """ Creates a search using a search query and any additional parameters
        you provide.

        :param query: The search query.
        :type query: ``string``
        :param kwargs: Additiona parameters (optional). For a list of available
            parameters, see `Search job parameters
            <http://dev.splunk.com/view/SP-CAAAEE5#searchjobparams>`_
            on Splunk Developer Portal.
        :type kwargs: ``dict``

        :return: The :class:`Job`.
        """
        if kwargs.get("exec_mode", None) == "oneshot":
            raise TypeError("Cannot specify exec_mode=oneshot; use the oneshot method instead.")
        try:
            response = self.post(search=query, **kwargs)
        except HTTPError as he:
            if he.status == 400: # Bad request. Raise a TypeError with the reason.
                raise TypeError(str(he))
        sid = _load_sid(response)
        return Job(self.service, sid)

    def export(self, query, **params):
        """Runs a search and immediately starts streaming preview events.
        This method returns a streaming handle to this job's events as an XML
        document from the server. To parse this stream into usable Python objects,
        pass the handle to :class:`splunklib.results.ResultsReader`::

            import splunklib.client as client
            import splunklib.results as results
            s = client.connect(...)
            r = results.ResultsReader(s.jobs.export("search * | head 5"))
            assert r.is_preview == False # The job is finished when we get here
            for kind, event in r:
                assert kind == 'RESULT'
                # events are returned as dicts with strings as values.
                print event

        The ``export`` method makes a single roundtrip to the server (as opposed
        to two for :meth:`create` followed by :meth:`preview`), plus at most two
        more if the ``autologin`` field of :func:`connect` is set to ``True``.

        :raises `ValueError`: Raised for invalid queries.
        :param query: The search query.
        :type query: ``string``
        :param params: Additional arguments (optional). For a list of valid
            parameters, see `GET search/jobs/export
            <http://docs/Documentation/Splunk/latest/RESTAPI/RESTsearch#search.2Fjobs.2Fexport>`_
            in the REST API documentation.
        :type params: ``dict``

        :return: The ``InputStream`` IO handle to raw XML returned from the server.
        """
        if "exec_mode" in params:
            raise TypeError("Cannot specify an exec_mode to export.")
        try:
            return self.post(path_segment="export", search=query, **params).body
        except HTTPError as he:
            if he.status == 400:
                raise ValueError(str(he))
            else:
                raise

    def itemmeta(self):
        """Metadata is not available for :class:`Jobs`.

        Any call to this method raises a :class:`NotSupportedError`.

        :raises: :class:`NotSupportedError`
        """
        raise NotSupportedError()

    def oneshot(self, query, **params):
        """Run a oneshot search and returns a streaming handle to the results.

        The ``InputStream`` object streams XML fragments from the server. To
        parse this stream into usable Python objects,
        pass the handle to :class:`splunklib.results.ResultsReader`::

            import splunklib.client as client
            import splunklib.results as results
            s = client.connect(...)
            r = results.ResultsReader(s.jobs.oneshot("search * | head 5"))
            assert r.is_preview == False # The job is finished when we get here
            for kind, event in r:
                assert kind == 'RESULT'
                # events are returned as dicts with strings as values.
                print event

        The ``oneshot`` method makes a single roundtrip to the server (as opposed
        to two for :meth:`create` followed by :meth:`results`), plus at most two more
        if the ``autologin`` field of :func:`connect` is set to ``True``.

        :raises ValueError: Raised for invalid queries.

        :param query: The search query.
        :type query: ``string``
        :param params: Additional arguments (optional):

            - "output_mode": Specifies the output format of the results (XML,
              JSON, or CSV).

            - "earliest_time": Specifies the earliest time in the time range to
              search. The time string can be a UTC time (with fractional seconds),
              a relative time specifier (to now), or a formatted time string.

            - "latest_time": Specifies the latest time in the time range to
              search. The time string can be a UTC time (with fractional seconds),
              a relative time specifier (to now), or a formatted time string.

            - "rf": Specifies one or more fields to add to the search.

        :type params: ``dict``

        :return: The ``InputStream`` IO handle to raw XML returned from the server.
        """
        if "exec_mode" in params:
            raise TypeError("Cannot specify an exec_mode to oneshot.")
        try:
            return self.post(search=query, exec_mode="oneshot", **params).body
        except HTTPError as he:
            if he.status == 400:
                raise ValueError(str(he))
            else:
                raise

class Loggers(Collection):
    """This class represents a collection of service logging categories.
    Retrieve this collection using :meth:`Service.loggers`."""
    def __init__(self, service):
        Collection.__init__(self, service, PATH_LOGGER)

    def itemmeta(self):
        """Metadata is not available for :class:`Jobs`.

        Any call to this method raises a :class:`NotSupportedError`.

        :raises: :class:`NotSupportedError`
        """
        raise NotSupportedError()

class Message(Entity):
    def __init__(self, service, path, **kwargs):
        Entity.__init__(self, service, path, **kwargs)

    @property
    def value(self):
        """Returns the message value.

        :return: The :class:`Loggers` collection.
        """
        return self[self.name]

class ModularInputKind(Entity):
    """This class contains the different types of modular inputs. Retrieve this
    collection using :meth:`Service.modular_input_kinds`.
    """
    def __contains__(self, name):
        args = self.state.content['endpoints']['args']
        if name in args:
            return True
        else:
            return Entity.__contains__(self, name)

    def __getitem__(self, name):
        args = self.state.content['endpoint']['args']
        if name in args:
            return args['item']
        else:
            return Entity.__getitem__(self, name)

    @property
    def arguments(self):
        """A dictionary of all the arguments supported by this modular input kind.

        The keys in the dictionary are the names of the arguments. The values are
        another dictionary giving the metadata about that argument. The possible
        keys in that dictionary are:

            - "title" (``string``): The title of the input.
            - "description" (``string``): The description.
            - "required_on_create" (``string``): Indicates whether the parameter
              is required for create ("true" or "false").
            - "required_on_edit" (``string``): Indicates whether the parameter 
              is required for edit ("true" or "false").
            - "data_type" (``string``): The data type ("boolean", "string", or "number"). 

        :return: A ``dict`` of arguments that are supported by this modular input kind.
        """
        return self.state.content['endpoint']['args']

    def update(self, **kwargs):
        """Raises an error. Modular input kinds are read only."""
        raise IllegalOperationException("Modular input kinds cannot be updated via the REST API.")


class SavedSearch(Entity):
    """This class represents a saved search."""
    def __init__(self, service, path, **kwargs):
        Entity.__init__(self, service, path, **kwargs)

    def acknowledge(self):
        """Acknowledges the suppression of alerts from this saved search and
        resumes alerting.

        :return: The :class:`SavedSearch`.
        """
        self.post("acknowledge")
        return self

    @property
    def alert_count(self):
        """Returns the number of alerts fired by this saved search.

        :return: The number of alerts fired by this saved search.
        :rtype: ``integer``
        """
        return int(self._state.content.get('triggered_alert_count', 0))

    def dispatch(self, **kwargs):
        """Runs the saved search and returns the resulting search job.

        :param `kwargs`: Additional dispatch arguments (optional). For details,
                         see the `POST saved/searches/{name}/dispatch
                         <http://docs.splunk.com/Documentation/Splunk/latest/RESTAPI/RESTsearch#POST_saved.2Fsearches.2F.7Bname.7D.2Fdispatch>`_
                         endpoint in the REST API documentation.
        :type kwargs: ``dict``
        :return: The :class:`Job`.
        """
        response = self.post("dispatch", **kwargs)
        sid = _load_sid(response)
        return Job(self.service, sid)

    @property
    def fired_alerts(self):
        """Returns the collection of fired alerts (a fired alert group)
        corresponding to this saved search's alerts.

        :raises IllegalOperationException: Raised when the search is not scheduled.

        :return: A collection of fired alerts.
        :rtype: :class:`AlertGroup`
        """
        if self['is_scheduled'] == '0':
            raise IllegalOperationException('Unscheduled saved searches have no alerts.')
        c = Collection(
            self.service,
            self.service._abspath(PATH_FIRED_ALERTS + self.name,
                                  owner=self.namespace.owner, app=self.namespace.app,
                                  sharing=self.namespace.sharing),
            item=AlertGroup)
        return c

    def history(self):
        """Returns a list of search jobs corresponding to this saved search.

        :return: A list of :class:`Job` objects.
        """
        response = self.get("history")
        entries = _load_atom_entries(response)
        if entries is None: return []
        jobs = []
        for entry in entries:
            job = Job(self.service, entry.title)
            jobs.append(job)
        return jobs

    def update(self, search=None, **kwargs):
        """Updates the server with any changes you've made to the current saved
        search along with any additional arguments you specify.

        :param `search`: The search query (optional).
        :type search: ``string``
        :param `kwargs`: Additional arguments (optional). For a list of available
            parameters, see `Saved search parameters
            <http://dev.splunk.com/view/SP-CAAAEE5#savedsearchparams>`_
            on Splunk Developer Portal.
        :type kwargs: ``dict``

        :return: The :class:`SavedSearch`.
        """
        # Updates to a saved search *require* that the search string be
        # passed, so we pass the current search string if a value wasn't
        # provided by the caller.
        if search is None: search = self.content.search
        Entity.update(self, search=search, **kwargs)
        return self

    def scheduled_times(self, earliest_time='now', latest_time='+1h'):
        """Returns the times when this search is scheduled to run.

        By default this method returns the times in the next hour. For different
        time ranges, set *earliest_time* and *latest_time*. For example,
        for all times in the last day use "earliest_time=-1d" and
        "latest_time=now".

        :param earliest_time: The earliest time.
        :type earliest_time: ``string``
        :param latest_time: The latest time.
        :type latest_time: ``string``

        :return: The list of search times.
        """
        response = self.get("scheduled_times",
                            earliest_time=earliest_time,
                            latest_time=latest_time)
        data = self._load_atom_entry(response)
        rec = _parse_atom_entry(data)
        times = [datetime.fromtimestamp(int(t))
                 for t in rec.content.scheduled_times]
        return times

    def suppress(self, expiration):
        """Skips any scheduled runs of this search in the next *expiration*
        number of seconds.

        :param expiration: The expiration period, in seconds.
        :type expiration: ``integer``

        :return: The :class:`SavedSearch`.
        """
        self.post("suppress", suppressed="1", expiration=expiration)
        return self

    @property
    def suppressed(self):
        """Returns the number of seconds that this search is blocked from running
        (possibly 0).

        :return: The number of seconds.
        :rtype: ``integer``
        """
        r = self._run_method("suppress")
        if r.suppressed == "1":
            return int(r.expiration)
        else:
            return 0

    def unsuppress(self):
        """Cancels suppression and makes this search run as scheduled.

        :return: The :class:`SavedSearch`.
        """
        self.post("suppress", suppressed="0", expiration="0")
        return self


class SavedSearches(Collection):
    """This class represents a collection of saved searches. Retrieve this
    collection using :meth:`Service.saved_searches`."""
    def __init__(self, service):
        Collection.__init__(
            self, service, PATH_SAVED_SEARCHES, item=SavedSearch)

    def create(self, name, search, **kwargs):
        """ Creates a saved search.

        :param name: The name for the saved search.
        :type name: ``string``
        :param search: The search query.
        :type search: ``string``
        :param kwargs: Additional arguments (optional). For a list of available
            parameters, see `Saved search parameters
            <http://dev.splunk.com/view/SP-CAAAEE5#savedsearchparams>`_
            on Splunk Developer Portal.
        :type kwargs: ``dict``
        :return: The :class:`SavedSearches` collection.
        """
        return Collection.create(self, name, search=search, **kwargs)

class Settings(Entity):
    """This class represents configuration settings for a Splunk service.
    Retrieve this collection using :meth:`Service.settings`."""
    def __init__(self, service, **kwargs):
        Entity.__init__(self, service, "server/settings", **kwargs)

    # Updates on the settings endpoint are POSTed to server/settings/settings.
    def update(self, **kwargs):
        """Updates the settings on the server using the arguments you provide.

        :param kwargs: Additional arguments. For a list of valid arguments, see
            `POST server/settings/{name}
            <http://docs.splunk.com/Documentation/Splunk/latest/RESTAPI/RESTsystem#POST_server.2Fsettings.2F.7Bname.7D>`_
            in the REST API documentation.
        :type kwargs: ``dict``
        :return: The :class:`Settings` collection.
        """
        self.service.post("server/settings/settings", **kwargs)
        return self

class User(Entity):
    """This class represents a Splunk user.
    """
    @property
    def role_entities(self):
        """Returns a list of roles assigned to this user.
<<<<<<< HEAD

        :return: The list of roles.
        :rtype: ``list``
=======
        
        :return: The ``list`` of roles.
>>>>>>> 4c941363
        """
        return [self.service.roles[name] for name in self.content.roles]

# Splunk automatically lowercases new user names so we need to match that
# behavior here to ensure that the subsequent member lookup works correctly.
class Users(Collection):
    """This class represents the collection of Splunk users for this instance of
    Splunk. Retrieve this collection using :meth:`Service.users`.
    """
    def __init__(self, service):
        Collection.__init__(self, service, PATH_USERS, item=User)

    def __getitem__(self, key):
        return Collection.__getitem__(self, key.lower())

    def __contains__(self, name):
        return Collection.__contains__(self, name.lower())

    def contains(self, name):
        """**Deprecated**: Use ``in`` operator instead.

        Checks whether there is a user *name* in this Splunk instance.
        """
        return Collection.__contains__(self, name.lower())

    def create(self, username, password, roles, **params):
        """Creates a new user.

        This function makes two roundtrips to the server, plus at most
        two more if
        the ``autologin`` field of :func:`connect` is set to ``True``.

        :param username: The username.
        :type username: ``string``
        :param password: The password.
        :type password: ``string``
        :param roles: A single role or list of roles for the user.
        :type roles: ``string`` or  ``list``
        :param params: Additional arguments (optional). For a list of available
            parameters, see `User authentication parameters
            <http://dev.splunk.com/view/SP-CAAAEJ6#userauthparams>`_
            on Splunk Developer Portal.
        :type params: ``dict``

        :return: The new :class:`User`.

        **Example**::

            import splunklib.client as client
            c = client.connect(...)
            users = c.users
            boris = users.create("boris", "securepassword", roles="user")
            hilda = users.create("hilda", "anotherpassword", roles=["user","power"])
        """
        if not isinstance(username, basestring):
            raise ValueError("Invalid username: %s" % str(username))
        username = username.lower()
        self.post(name=username, password=password, roles=roles, **params)
        # splunkd doesn't return the user in the POST response body,
        # so we have to make a second round trip to fetch it.
        response = self.get(username)
        entry = _load_atom(response, XNAME_ENTRY).entry
        state = _parse_atom_entry(entry)
        entity = self.item(
            self.service,
            urllib.unquote(state.links.alternate),
            state=state)
        return entity

    def delete(self, name):
        """ Deletes the user and returns the resulting collection of users.

        :param name: The name of the user to delete.
        :type name: ``string``

<<<<<<< HEAD
        :return:
        :rtype: :class:`Users`
=======
        :return: The :class:`Users` collection.
>>>>>>> 4c941363
        """
        return Collection.delete(self, name.lower())


class Role(Entity):
    """This class represents a user role.
    """
    def grant(self, *capabilities_to_grant):
        """Grants additional capabilities to this role.

        :param capabilities_to_grant: Zero or more capabilities to grant this
            role. For a list of capabilities, see
            `Capabilities <http://dev.splunk.com/view/SP-CAAAEJ6#capabilities>`_
            on Splunk Developer Portal.
        :type capabilities_to_grant: ``string`` or ``list``
        :return: The :class:`Role`.

        **Example**::

            service = client.connect(...)
            role = service.roles['somerole']
            role.grant('change_own_password', 'search')
        """
        possible_capabilities = self.service.capabilities
        for capability in capabilities_to_grant:
            if capability not in possible_capabilities:
                raise NoSuchCapability(capability)
        self.refresh()
        new_capabilities = self['capabilities'] + list(capabilities_to_grant)
        self.post(capabilities=new_capabilities)
        return self

    def revoke(self, *capabilities_to_revoke):
        """Revokes zero or more capabilities from this role.

        :param capabilities_to_revoke: Zero or more capabilities to grant this
            role. For a list of capabilities, see
            `Capabilities <http://dev.splunk.com/view/SP-CAAAEJ6#capabilities>`_
            on Splunk Developer Portal.
        :type capabilities_to_revoke: ``string`` or ``list``

        :return: The :class:`Role`.

        **Example**::

            service = client.connect(...)
            role = service.roles['somerole']
            role.revoke('change_own_password', 'search')
        """
        possible_capabilities = self.service.capabilities
        for capability in capabilities_to_revoke:
            if capability not in possible_capabilities:
                raise NoSuchCapability(capability)
        self.refresh()
        old_capabilities = self['capabilities']
        for capability in capabilities_to_revoke:
            if capability not in old_capabilities:
                raise ValueError("Role does not have capability %s" % capability)
        new_capabilities = []
        for c in old_capabilities:
            if c not in capabilities_to_revoke:
                new_capabilities.append(c)
        if new_capabilities == []:
            new_capabilities = '' # Empty lists don't get passed in the body, so we have to force an empty argument.
        self.post(capabilities=new_capabilities)
        return self



class Roles(Collection):
    """This class represents the collection of roles in the Splunk instance.
    Retrieve this collection using :meth:`Service.roles`."""
    def __init__(self, service):
        return Collection.__init__(self, service, PATH_ROLES, item=Role)

    def __getitem__(self, key):
        return Collection.__getitem__(self, key.lower())

    def __contains__(self, name):
        return Collection.__contains__(self, name.lower())

    def contains(self, name):
        """**Deprecated**: Use ``in`` operator instead.

        Checks whether there is a user *name* in this Splunk instance.
        """
        return Collection.__contains__(self, name.lower())

    def create(self, name, **params):
        """Creates a new role.

        This function makes two roundtrips to the server, plus at most
        two more if
        the ``autologin`` field of :func:`connect` is set to ``True``.

        :param name: Name for the role.
        :type name: ``string``
        :param params: Additional arguments (optional). For a list of available
            parameters, see `Roles parameters
            <http://dev.splunk.com/view/SP-CAAAEJ6#rolesparams>`_
            on Splunk Developer Portal.
        :type params: ``dict``

<<<<<<< HEAD
        :return: The new role.
        :rtype: :class:`Role`
=======
        :return: The new :class:`Role`.
>>>>>>> 4c941363

        **Example**::

            import splunklib.client as client
            c = client.connect(...)
            roles = c.roles
            paltry = roles.create("paltry", imported_roles="user", defaultApp="search")
        """
        if not isinstance(name, basestring):
            raise ValueError("Invalid role name: %s" % str(name))
        name = name.lower()
        self.post(name=name, **params)
        # splunkd doesn't return the user in the POST response body,
        # so we have to make a second round trip to fetch it.
        response = self.get(name)
        entry = _load_atom(response, XNAME_ENTRY).entry
        state = _parse_atom_entry(entry)
        entity = self.item(
            self.service,
            urllib.unquote(state.links.alternate),
            state=state)
        return entity

    def delete(self, name):
        """ Deletes the role and returns the resulting collection of roles.

        :param name: The name of the role to delete.
        :type name: ``string``

        :return: The :class:`Roles` collection.
        """

        return Collection.delete(self, name.lower())


class OperationError(Exception):
    """Raised for a failed operation, such as a time out."""
    pass

class NotSupportedError(Exception):
    """Raised for operations that are not supported on a given object."""
    pass

class Application(Entity):
    """Represents a locally-installed Splunk app."""
    @property
    def setupInfo(self):
        """Returns the setup information for the app.

        :return: The setup information.
        """
        return self.content.get('eai:setup', None)

    def package(self):
        """ Creates a compressed package of the app for archiving."""
        return self._run_method("package")

    def updateInfo(self):
        """Returns any update information that is available for the app."""
        return self._run_method("update")



<|MERGE_RESOLUTION|>--- conflicted
+++ resolved
@@ -171,7 +171,7 @@
     :type template: ``string``
     :param targets: Strings to successively match in *template*.
     :type targets: list of ``string``s
-    :return: The trailing string after all targets are matched.
+    :return: Trailing string after all targets are matched.
     :rtype: ``string``
     :raises ValueError: Raised when one of the targets does not match.
     """
@@ -417,7 +417,8 @@
     def info(self):
         """Returns the information about this instance of Splunk.
 
-        :return: The system information, as a ``dict`` of key-value pairs.
+        :return: The system information, as key-value pairs.
+        :rtype: ``dict``
         """
         response = self.get("server/info")
         return _filter_content(_load_atom(response, MATCH_ENTRY_CONTENT))
@@ -914,6 +915,10 @@
         showing up due to wildcards in the service's namespace. We replace the wildcards with the
         namespace of the entity we want.
 
+        :param owner:
+        :param app:
+        :param sharing:
+        :return:
         """
         if owner is None and app is None and sharing is None and\
             (self.service.namespace.owner == '-' or self.service.namespace.app == '-'):
@@ -1018,7 +1023,8 @@
     def name(self):
         """Returns the entity name.
 
-        :return: A ``string`` containing the entity name.
+        :return: The entity name.
+        :rtype: ``string``
         """
         return self.state.title
 
@@ -1075,7 +1081,8 @@
         :param kwargs: Additional entity-specific arguments (optional).
         :type kwargs: ``dict``
 
-        :return: The :class:`Entity`.
+        :return: The entity this method is called on.
+        :rtype: class:`Entity`
         """
         # The peculiarity in question: the REST API creates a new
         # Entity if we pass name in the dictionary, instead of the
@@ -1233,8 +1240,8 @@
         prefixes from it to leave only the relative path of the entity
         itself, sans namespace.
 
-        :return: An absolute path
         :rtype: ``string``
+        :return: an absolute path
         """
         # This has been factored out so that it can be easily
         # overloaded by Configurations, which has to switch its
@@ -1683,20 +1690,16 @@
     """This class contains a single configuration stanza."""
 
     def submit(self, stanza):
-        """Sets the keys in this stanza.
-
-<<<<<<< HEAD
+        """Sets the keys in *stanza* on this Stanza.
+
         *stanza* will usually be a dictionary of key/value pairs, but can also
         by a raw string to send as the POST body of the request (e.g.,
         `"key=some+value&other+key=another+value"`). Sending raw strings should
         be considered deprecated.
 
         :param stanza: A dictionary of key/value pairs to set in this stanza.
-=======
-        :param stanza: A dictionary of key-value pairs to set in this stanza.
->>>>>>> 4c941363
         :type stanza: ``dict``
-        :return: The :class:`Stanza` object.
+        :return: The :class:`Stanza` object this method is called on.
         """
         if isinstance(stanza, str):
             message = { 'method': "POST", 'body': stanza }
@@ -1756,7 +1759,7 @@
     def delete(self, name):
         """ Deletes a given index.
 
-            **Note**: This method is only supported in Splunk 5.0 and later.
+        **Note**: This method is only supported in Splunk 5.0 and later.
 
         :param name: The name of the index to delete.
         :type name: ``string``
@@ -1821,6 +1824,8 @@
         :param sourcetype: The sourcetype value for events written to the
             stream.
         :type sourcetype: ``string``
+
+        :returns: Nothing.
 
         **Example**::
 
@@ -1937,19 +1942,11 @@
 
     # kwargs: host, host_regex, host_segment, rename-source, sourcetype
     def upload(self, filename, **kwargs):
-<<<<<<< HEAD
         """Uploads a file for immediate indexing.
 
         **Note**: The file must be locally accessible from the server.
 
         :param filename: The name of the file to upload. The file can be a
-=======
-        """Uploads a file for immediate indexing. 
-        
-            **Note**: The file must be locally accessible from the server.
-        
-        :param filename: The name of the file to upload. The file can be a 
->>>>>>> 4c941363
             plain, compressed, or archived file.
         :type filename: ``string``
         :param kwargs: Additional arguments (optional). For more about the
@@ -1998,16 +1995,8 @@
             available parameters, see `Input parameters <http://dev.splunk.com/view/SP-CAAAEE6#inputparams>`_ on Splunk Developer Portal.
         :type kwargs: ``dict``
 
-<<<<<<< HEAD
         :return: The input this method was called on.
         :rtype: class:`Input`
-=======
-        :param kwargs: Additional arguments (optional). For more about the 
-            available parameters, see `Input parameters <http://dev.splunk.com/view/SP-CAAAEE6#inputparams>`_ on Splunk Developer Portal. 
-        :type kwargs: ``dict`` 
-        
-        :return: The :class:`Input`.
->>>>>>> 4c941363
         """
         if self.kind not in ['tcp', 'splunktcp', 'tcp/raw', 'tcp/cooked']:
             result = super(Input, self).update(**kwargs)
@@ -2242,14 +2231,9 @@
             - "win-wmi-collections": WMI
 
         :type kind: ``string``
-<<<<<<< HEAD
 
         :return: The metadata.
         :rtype: class:``splunklib.data.Record``
-=======
-        
-        :return: A :class:`splunklib.data.Record` containing the metadata.
->>>>>>> 4c941363
         """
         response = self.get("%s/_new" % self._kindmap[kind])
         content = _load_atom(response, MATCH_ENTRY_CONTENT)
@@ -2277,14 +2261,9 @@
 
         :param subpath: The relative endpoint path.
         :type subpath: ``string``
-<<<<<<< HEAD
 
         :return: The list of input kinds.
         :rtype: ``list``
-=======
-        
-        :return: A ``list`` of input kinds.
->>>>>>> 4c941363
         """
         return self._get_kind_list()
 
@@ -2315,7 +2294,8 @@
 
         :type kind: ``string``
 
-        :return: A ``string`` containing the relative endpoint path.
+        :return: The relative endpoint path.
+        :rtype: ``string``
         """
         if kind in self.kinds:
             return kind
@@ -2379,14 +2359,8 @@
 
         :type kwargs: ``dict``
 
-<<<<<<< HEAD
-
         :return: A list of input kinds.
         :rtype: ``list``
-=======
-        
-        :return: A ``list`` of input kinds.
->>>>>>> 4c941363
         """
         if len(kinds) == 0:
             kinds = self.kinds
@@ -2547,13 +2521,8 @@
     def enable_preview(self):
         """Enables preview for this job.
 
-<<<<<<< HEAD
         **Note**: Enabling preview might slow search considerably.
 
-=======
-            **Note**: Enabling preview might slow search considerably.
-        
->>>>>>> 4c941363
         :return: The :class:`Job`.
         """
         self.post("control", action="enablepreview")
@@ -2607,14 +2576,9 @@
     @property
     def name(self):
         """Returns the name of the search job, which is the search ID (SID).
-<<<<<<< HEAD
 
         :return: The search ID.
         :rtype: ``string``
-=======
-        
-        :return: A ``string`` containing the search ID.
->>>>>>> 4c941363
         """
         return self.sid
 
@@ -2935,11 +2899,11 @@
                 raise
 
     def itemmeta(self):
-        """Metadata is not available for :class:`Jobs`.
-
-        Any call to this method raises a :class:`NotSupportedError`.
-
-        :raises: :class:`NotSupportedError`
+        """There is no metadata available for class:``Jobs``.
+
+        Any call to this method raises a class:``NotSupportedError``.
+
+        :raises: class:``NotSupportedError``
         """
         raise NotSupportedError()
 
@@ -3004,11 +2968,11 @@
         Collection.__init__(self, service, PATH_LOGGER)
 
     def itemmeta(self):
-        """Metadata is not available for :class:`Jobs`.
-
-        Any call to this method raises a :class:`NotSupportedError`.
-
-        :raises: :class:`NotSupportedError`
+        """There is no metadata available for class:``Loggers``.
+
+        Any call to this method raises a class:``NotSupportedError``.
+
+        :raises: class:``NotSupportedError``
         """
         raise NotSupportedError()
 
@@ -3048,17 +3012,13 @@
 
         The keys in the dictionary are the names of the arguments. The values are
         another dictionary giving the metadata about that argument. The possible
-        keys in that dictionary are:
-
-            - "title" (``string``): The title of the input.
-            - "description" (``string``): The description.
-            - "required_on_create" (``string``): Indicates whether the parameter
-              is required for create ("true" or "false").
-            - "required_on_edit" (``string``): Indicates whether the parameter 
-              is required for edit ("true" or "false").
-            - "data_type" (``string``): The data type ("boolean", "string", or "number"). 
-
-        :return: A ``dict`` of arguments that are supported by this modular input kind.
+        keys in that dictionary are ``"title"``, ``"description"``, ``"required_on_create``",
+        ``"required_on_edit"``, ``"data_type"``. Each value is a string. It should be one
+        of ``"true"`` or ``"false"`` for ``"required_on_create"`` and ``"required_on_edit"``,
+        and one of ``"boolean"``, ``"string"``, or ``"number``" for ``"data_type"``.
+
+        :return: A dictionary describing the arguments this modular input kind takes.
+        :rtype: ``dict``
         """
         return self.state.content['endpoint']['args']
 
@@ -3267,14 +3227,9 @@
     @property
     def role_entities(self):
         """Returns a list of roles assigned to this user.
-<<<<<<< HEAD
 
         :return: The list of roles.
         :rtype: ``list``
-=======
-        
-        :return: The ``list`` of roles.
->>>>>>> 4c941363
         """
         return [self.service.roles[name] for name in self.content.roles]
 
@@ -3319,7 +3274,8 @@
             on Splunk Developer Portal.
         :type params: ``dict``
 
-        :return: The new :class:`User`.
+        :return: The new user.
+        :rtype: :class:`User`
 
         **Example**::
 
@@ -3350,12 +3306,8 @@
         :param name: The name of the user to delete.
         :type name: ``string``
 
-<<<<<<< HEAD
         :return:
         :rtype: :class:`Users`
-=======
-        :return: The :class:`Users` collection.
->>>>>>> 4c941363
         """
         return Collection.delete(self, name.lower())
 
@@ -3459,12 +3411,8 @@
             on Splunk Developer Portal.
         :type params: ``dict``
 
-<<<<<<< HEAD
         :return: The new role.
         :rtype: :class:`Role`
-=======
-        :return: The new :class:`Role`.
->>>>>>> 4c941363
 
         **Example**::
 
@@ -3494,7 +3442,7 @@
         :param name: The name of the role to delete.
         :type name: ``string``
 
-        :return: The :class:`Roles` collection.
+        :rtype: The :class:`Roles`
         """
 
         return Collection.delete(self, name.lower())
